/*
The MIT License (MIT)

Copyright (c) 2016 Maksim Volkau

Permission is hereby granted, free of charge, to any person obtaining a copy
of this software and associated documentation files (the "Software"), to deal
in the Software without restriction, including without limitation the rights
to use, copy, modify, merge, publish, distribute, sublicense, and/or sell
copies of the Software, and to permit persons to whom the Software is
furnished to do so, subject to the following conditions:

The above copyright notice and this permission notice shall be included AddOrUpdateServiceFactory
all copies or substantial portions of the Software.

THE SOFTWARE IS PROVIDED "AS IS", WITHOUT WARRANTY OF ANY KIND, EXPRESS OR
IMPLIED, INCLUDING BUT NOT LIMITED TO THE WARRANTIES OF MERCHANTABILITY,
FITNESS FOR A PARTICULAR PURPOSE AND NONINFRINGEMENT. IN NO EVENT SHALL THE
AUTHORS OR COPYRIGHT HOLDERS BE LIABLE FOR ANY CLAIM, DAMAGES OR OTHER
LIABILITY, WHETHER IN AN ACTION OF CONTRACT, TORT OR OTHERWISE, ARISING FROM,
OUT OF OR IN CONNECTION WITH THE SOFTWARE OR THE USE OR OTHER DEALINGS IN
THE SOFTWARE.
*/

namespace FastExpressionCompiler
{
    using System;
    using System.Collections.Generic;
    using System.Linq;
    using System.Linq.Expressions;
    using System.Reflection;
    using System.Reflection.Emit;

    /// <summary>Compiles expression to delegate by emitting the IL directly.
    /// The emitter is ~20 times faster than Expression.Compile.</summary>
    public static partial class ExpressionCompiler
    {
        // ReSharper disable once RedundantAssignment
        static partial void TryCompile<TDelegate>(ref TDelegate compileDelegate,
            Expression bodyExpr,
            IList<ParameterExpression> paramExprs,
            Type[] paramTypes,
            Type returnType) where TDelegate : class
        {
            compileDelegate = TryCompile<TDelegate>(bodyExpr, paramExprs, paramTypes, returnType);
        }

        /// <summary>First tries to compile fast and if failed (null result), then falls back to Expression.Compile.</summary>
        /// <typeparam name="T">Type of compiled delegate return result.</typeparam>
        /// <param name="lambdaExpr">Expr to compile.</param>
        /// <returns>Compiled delegate.</returns>
        public static Func<T> Compile<T>(Expression<Func<T>> lambdaExpr)
        {
            return TryCompile<Func<T>>(lambdaExpr.Body, lambdaExpr.Parameters, _emptyTypes, typeof(T))
                   ?? lambdaExpr.Compile();
        }

        /// <summary>Compiles lambda expression to <typeparamref name="TDelegate"/>.</summary>
        /// <typeparam name="TDelegate">The compatible delegate type, otherwise case will throw.</typeparam>
        /// <param name="lambdaExpr">Lambda expression to compile.</param>
        /// <returns>Compiled delegate.</returns>
        public static TDelegate Compile<TDelegate>(LambdaExpression lambdaExpr)
            where TDelegate : class
        {
            return TryCompile<TDelegate>(lambdaExpr) ?? (TDelegate)(object)lambdaExpr.Compile();
        }

        /// <summary>Tries to compile lambda expression to <typeparamref name="TDelegate"/>.</summary>
        /// <typeparam name="TDelegate">The compatible delegate type, otherwise case will throw.</typeparam>
        /// <param name="lambdaExpr">Lambda expression to compile.</param>
        /// <returns>Compiled delegate.</returns>
        public static TDelegate TryCompile<TDelegate>(LambdaExpression lambdaExpr)
            where TDelegate : class
        {
            var paramExprs = lambdaExpr.Parameters;
            var paramTypes = GetParamExprTypes(paramExprs);
            var expr = lambdaExpr.Body;
            return TryCompile<TDelegate>(expr, paramExprs, paramTypes, expr.Type);
        }

        private static Type[] GetParamExprTypes(IList<ParameterExpression> paramExprs)
        {
            var paramsCount = paramExprs.Count;
            if (paramsCount == 0)
                return _emptyTypes;

            if (paramsCount == 1)
                return new[] { paramExprs[0].Type };

            var paramTypes = new Type[paramsCount];
            for (var i = 0; i < paramTypes.Length; i++)
                paramTypes[i] = paramExprs[i].Type;
            return paramTypes;
        }

        /// <summary>Compiles expression to delegate by emitting the IL. 
        /// If sub-expressions are not supported by emitter, then the method returns null.
        /// The usage should be calling the method, if result is null then calling the Expression.Compile.</summary>
        /// <param name="bodyExpr">Lambda body.</param>
        /// <param name="paramExprs">Lambda parameter expressions.</param>
        /// <param name="paramTypes">The types of parameters.</param>
        /// <param name="returnType">The return type.</param>
        /// <returns>Result delegate or null, if unable to compile.</returns>
        public static TDelegate TryCompile<TDelegate>(
            Expression bodyExpr,
            IList<ParameterExpression> paramExprs,
            Type[] paramTypes,
            Type returnType) where TDelegate : class
        {
            ClosureInfo ignored = null;
            return (TDelegate)TryCompile(ref ignored,
                typeof(TDelegate), paramTypes, returnType, bodyExpr, paramExprs);
        }

        private static object TryCompile(ref ClosureInfo closureInfo,
            Type delegateType, Type[] paramTypes, Type returnType,
            Expression bodyExpr, IList<ParameterExpression> paramExprs)
        {
            if (!TryCollectBoundConstants(ref closureInfo, bodyExpr, paramExprs))
                return null;

            if (closureInfo != null)
                closureInfo.ConstructClosure();

            var method = GetDynamicMethod(paramTypes, returnType, closureInfo);

            var il = method.GetILGenerator();

            if (!EmittingVisitor.TryEmit(bodyExpr, paramExprs, il, closureInfo))
                return null;

            il.Emit(OpCodes.Ret); // emits return from generated method

            // create open delegate with closure object
            if (closureInfo == null)
                return method.CreateDelegate(delegateType);

            return method.CreateDelegate(delegateType, closureInfo.ClosureObject);
        }

        private static DynamicMethod GetDynamicMethod(Type[] paramTypes, Type returnType, ClosureInfo closureInfo)
        {
            if (closureInfo == null)
                return new DynamicMethod(string.Empty, returnType, paramTypes,
                    typeof(ExpressionCompiler), skipVisibility: true);

            var closureType = closureInfo.ClosureObject.GetType();
            var closureAndParamTypes = GetClosureAndParamTypes(paramTypes, closureType);

            return new DynamicMethod(string.Empty, returnType, closureAndParamTypes, closureType, skipVisibility: true);
        }

        private static Type[] GetClosureAndParamTypes(Type[] paramTypes, Type closureType)
        {
            var paramCount = paramTypes.Length;
            if (paramCount == 0)
                return new[] { closureType };

            var closureAndParamTypes = new Type[paramCount + 1];
            closureAndParamTypes[0] = closureType;
            if (paramCount == 1)
                closureAndParamTypes[1] = paramTypes[0];
            else if (paramCount > 1)
                Array.Copy(paramTypes, 0, closureAndParamTypes, 1, paramCount);

            return closureAndParamTypes;
        }

        private sealed class ClosureInfo
        {
            public List<ConstantExpression> ConstantExpressions { get; private set; }
            public List<ParameterExpression> UsedParamExpressions { get; private set; }
            public List<NestedLambdaInfo> NestedLambdas { get; private set; }

            public FieldInfo[] Fields { get; private set; }

            public bool IsArray { get; private set; }

            public object ClosureObject { get; private set; }

            public int ConstantCount { get { return ConstantExpressions == null ? 0 : ConstantExpressions.Count; } }

            public int UsedParamCount { get { return UsedParamExpressions == null ? 0 : UsedParamExpressions.Count; } }

            public int NestedLambdaCount { get { return NestedLambdas == null ? 0 : NestedLambdas.Count; } }

            public void Add(ConstantExpression expr)
            {
                if (ConstantExpressions == null)
                    ConstantExpressions = new List<ConstantExpression>();
                ConstantExpressions.Add(expr);
            }

            public void Add(ParameterExpression expr)
            {
                if (UsedParamExpressions == null)
                    UsedParamExpressions = new List<ParameterExpression>();
                UsedParamExpressions.Add(expr);
            }

            public void Add(NestedLambdaInfo nestedLambdaInfo)
            {
                if (NestedLambdas == null)
                    NestedLambdas = new List<NestedLambdaInfo>();
                NestedLambdas.Add(nestedLambdaInfo);
            }

            public void ConstructClosure()
            {
                var constantCount = ConstantCount;
                var constantPlusParamCount = constantCount + UsedParamCount;
                var totalItemCount = constantPlusParamCount + NestedLambdaCount;

                var items = new object[totalItemCount];

                // Deciding to create typed or array based closure, based on number of closed constants
                // Not null array of contstant types means a typed closure can be created
                var typedClosureCreateMethods = Closure.TypedClosureCreateMethods;
                var constantTypes = totalItemCount <= typedClosureCreateMethods.Length ? new Type[totalItemCount] : null;

                if (ConstantExpressions != null)
                    for (var i = 0; i < ConstantExpressions.Count; i++)
                    {
                        var constantExpr = ConstantExpressions[i];
                        items[i] = constantExpr.Value;
                        if (constantTypes != null)
                            constantTypes[i] = constantExpr.Type;
                    }

                if (UsedParamExpressions != null)
                    for (var i = 0; i < UsedParamExpressions.Count; i++)
                    {
                        items[constantCount + i] = null;
                        if (constantTypes != null)
                            constantTypes[constantCount + i] = UsedParamExpressions[i].Type;
                    }

                if (NestedLambdas != null)
                    for (var i = 0; i < NestedLambdas.Count; i++)
                    {
                        var lambda = NestedLambdas[i].Lambda;
                        items[constantPlusParamCount + i] = lambda;
                        if (constantTypes != null)
                            constantTypes[constantPlusParamCount + i] = lambda.GetType();
                    }

                if (constantTypes != null)
                {
                    var createClosureMethod = typedClosureCreateMethods[totalItemCount - 1];
                    var createClosure = createClosureMethod.MakeGenericMethod(constantTypes);

                    var closure = createClosure.Invoke(null, items);

                    var fields = closure.GetType().GetTypeInfo().DeclaredFields;
                    var fieldsArray = fields as FieldInfo[] ?? fields.ToArray();

                    ClosureObject = closure;
                    Fields = fieldsArray;
                }
                else
                {
                    ClosureObject = new ArrayClosure(items);
                    IsArray = true;
                }
            }
        }

        #region Closures

        internal static class Closure
        {
            public static readonly MethodInfo[] TypedClosureCreateMethods =
                typeof(Closure).GetTypeInfo().DeclaredMethods.ToArray();

            public static Closure<T1> CreateClosure<T1>(T1 v1)
            {
                return new Closure<T1>(v1);
            }

            public static Closure<T1, T2> CreateClosure<T1, T2>(T1 v1, T2 v2)
            {
                return new Closure<T1, T2>(v1, v2);
            }

            public static Closure<T1, T2, T3> CreateClosure<T1, T2, T3>(T1 v1, T2 v2, T3 v3)
            {
                return new Closure<T1, T2, T3>(v1, v2, v3);
            }

            public static Closure<T1, T2, T3, T4> CreateClosure<T1, T2, T3, T4>(T1 v1, T2 v2, T3 v3, T4 v4)
            {
                return new Closure<T1, T2, T3, T4>(v1, v2, v3, v4);
            }

            public static Closure<T1, T2, T3, T4, T5> CreateClosure<T1, T2, T3, T4, T5>(T1 v1, T2 v2, T3 v3, T4 v4,
                T5 v5)
            {
                return new Closure<T1, T2, T3, T4, T5>(v1, v2, v3, v4, v5);
            }

            public static Closure<T1, T2, T3, T4, T5, T6> CreateClosure<T1, T2, T3, T4, T5, T6>(T1 v1, T2 v2, T3 v3,
                T4 v4, T5 v5, T6 v6)
            {
                return new Closure<T1, T2, T3, T4, T5, T6>(v1, v2, v3, v4, v5, v6);
            }

            public static Closure<T1, T2, T3, T4, T5, T6, T7> CreateClosure<T1, T2, T3, T4, T5, T6, T7>(T1 v1, T2 v2,
                T3 v3, T4 v4, T5 v5, T6 v6, T7 v7)
            {
                return new Closure<T1, T2, T3, T4, T5, T6, T7>(v1, v2, v3, v4, v5, v6, v7);
            }

            public static Closure<T1, T2, T3, T4, T5, T6, T7, T8> CreateClosure<T1, T2, T3, T4, T5, T6, T7, T8>(
                T1 v1, T2 v2, T3 v3, T4 v4, T5 v5, T6 v6, T7 v7, T8 v8)
            {
                return new Closure<T1, T2, T3, T4, T5, T6, T7, T8>(v1, v2, v3, v4, v5, v6, v7, v8);
            }

            public static Closure<T1, T2, T3, T4, T5, T6, T7, T8, T9> CreateClosure<T1, T2, T3, T4, T5, T6, T7, T8, T9>(
                T1 v1, T2 v2, T3 v3, T4 v4, T5 v5, T6 v6, T7 v7, T8 v8, T9 v9)
            {
                return new Closure<T1, T2, T3, T4, T5, T6, T7, T8, T9>(v1, v2, v3, v4, v5, v6, v7, v8, v9);
            }

            public static Closure<T1, T2, T3, T4, T5, T6, T7, T8, T9, T10> CreateClosure<T1, T2, T3, T4, T5, T6, T7, T8, T9, T10>(
                T1 v1, T2 v2, T3 v3, T4 v4, T5 v5, T6 v6, T7 v7, T8 v8, T9 v9, T10 v10)
            {
                return new Closure<T1, T2, T3, T4, T5, T6, T7, T8, T9, T10>(v1, v2, v3, v4, v5, v6, v7, v8, v9, v10);
            }
        }

        internal sealed class Closure<T1>
        {
            public T1 V1;

            public Closure(T1 v1)
            {
                V1 = v1;
            }
        }

        internal sealed class Closure<T1, T2>
        {
            public T1 V1;
            public T2 V2;

            public Closure(T1 v1, T2 v2)
            {
                V1 = v1;
                V2 = v2;
            }
        }

        internal sealed class Closure<T1, T2, T3>
        {
            public T1 V1;
            public T2 V2;
            public T3 V3;

            public Closure(T1 v1, T2 v2, T3 v3)
            {
                V1 = v1;
                V2 = v2;
                V3 = v3;
            }
        }

        internal sealed class Closure<T1, T2, T3, T4>
        {
            public T1 V1;
            public T2 V2;
            public T3 V3;
            public T4 V4;

            public Closure(T1 v1, T2 v2, T3 v3, T4 v4)
            {
                V1 = v1;
                V2 = v2;
                V3 = v3;
                V4 = v4;
            }
        }

        internal sealed class Closure<T1, T2, T3, T4, T5>
        {
            public T1 V1;
            public T2 V2;
            public T3 V3;
            public T4 V4;
            public T5 V5;

            public Closure(T1 v1, T2 v2, T3 v3, T4 v4, T5 v5)
            {
                V1 = v1;
                V2 = v2;
                V3 = v3;
                V4 = v4;
                V5 = v5;
            }
        }

        internal sealed class Closure<T1, T2, T3, T4, T5, T6>
        {
            public T1 V1;
            public T2 V2;
            public T3 V3;
            public T4 V4;
            public T5 V5;
            public T6 V6;

            public Closure(T1 v1, T2 v2, T3 v3, T4 v4, T5 v5, T6 v6)
            {
                V1 = v1;
                V2 = v2;
                V3 = v3;
                V4 = v4;
                V5 = v5;
                V6 = v6;
            }
        }

        internal sealed class Closure<T1, T2, T3, T4, T5, T6, T7>
        {
            public T1 V1;
            public T2 V2;
            public T3 V3;
            public T4 V4;
            public T5 V5;
            public T6 V6;
            public T7 V7;

            public Closure(T1 v1, T2 v2, T3 v3, T4 v4, T5 v5, T6 v6, T7 v7)
            {
                V1 = v1;
                V2 = v2;
                V3 = v3;
                V4 = v4;
                V5 = v5;
                V6 = v6;
                V7 = v7;
            }
        }

        internal sealed class Closure<T1, T2, T3, T4, T5, T6, T7, T8>
        {
            public T1 V1;
            public T2 V2;
            public T3 V3;
            public T4 V4;
            public T5 V5;
            public T6 V6;
            public T7 V7;
            public T8 V8;

            public Closure(T1 v1, T2 v2, T3 v3, T4 v4, T5 v5, T6 v6, T7 v7, T8 v8)
            {
                V1 = v1;
                V2 = v2;
                V3 = v3;
                V4 = v4;
                V5 = v5;
                V6 = v6;
                V7 = v7;
                V8 = v8;
            }
        }

        internal sealed class Closure<T1, T2, T3, T4, T5, T6, T7, T8, T9>
        {
            public T1 V1;
            public T2 V2;
            public T3 V3;
            public T4 V4;
            public T5 V5;
            public T6 V6;
            public T7 V7;
            public T8 V8;
            public T9 V9;

            public Closure(T1 v1, T2 v2, T3 v3, T4 v4, T5 v5, T6 v6, T7 v7, T8 v8, T9 v9)
            {
                V1 = v1;
                V2 = v2;
                V3 = v3;
                V4 = v4;
                V5 = v5;
                V6 = v6;
                V7 = v7;
                V8 = v8;
                V9 = v9;
            }
        }

        internal sealed class Closure<T1, T2, T3, T4, T5, T6, T7, T8, T9, T10>
        {
            public T1 V1;
            public T2 V2;
            public T3 V3;
            public T4 V4;
            public T5 V5;
            public T6 V6;
            public T7 V7;
            public T8 V8;
            public T9 V9;
            public T10 V10;

            public Closure(T1 v1, T2 v2, T3 v3, T4 v4, T5 v5, T6 v6, T7 v7, T8 v8, T9 v9, T10 v10)
            {
                V1 = v1;
                V2 = v2;
                V3 = v3;
                V4 = v4;
                V5 = v5;
                V6 = v6;
                V7 = v7;
                V8 = v8;
                V9 = v9;
                V10 = v10;
            }
        }

        internal sealed class ArrayClosure
        {
            public readonly object[] Constants;
            public static FieldInfo ArrayField = typeof(ArrayClosure).GetTypeInfo().DeclaredFields.First(f => !f.IsStatic);

            public ArrayClosure(object[] constants)
            {
                Constants = constants;
            }
        }

        #endregion

        #region Collect Bound Constants

        private sealed class NestedLambdaInfo
        {
            public readonly object Lambda;
            public readonly Expression LambdaExpr; // to find the lambda in bigger parent expression
            public readonly ClosureInfo ClosureInfo;

            public NestedLambdaInfo(object lambda, Expression lambdaExpr, ClosureInfo closureInfo)
            {
                Lambda = lambda;
                LambdaExpr = lambdaExpr;
                ClosureInfo = closureInfo;
            }
        }

        private static bool IsBoundConstant(object value)
        {
<<<<<<< HEAD
            return value != null
                && !(value is int || value is double || value is bool ||
                     value is string || value is Type || value.GetType().GetTypeInfo().IsEnum);
=======
            if (value == null)
                return false;

            var typeInfo = value.GetType().GetTypeInfo();
            return !typeInfo.IsPrimitive 
                && !(value is string) 
                && !(value is Type)
                && !typeInfo.IsEnum;
>>>>>>> 4a658078
        }

        private static readonly Type[] _emptyTypes = new Type[0];

        // @paramExprs is required for nested lambda compilation
        private static bool TryCollectBoundConstants(ref ClosureInfo closure, Expression expr, IList<ParameterExpression> paramExprs)
        {
            if (expr == null)
                return false;

            switch (expr.NodeType)
            {
                case ExpressionType.Constant:
                    var constantExpr = (ConstantExpression)expr;
                    var constantValue = constantExpr.Value;

                    if (constantValue is Delegate ||
                        IsBoundConstant(constantValue))
                    {
                        closure = closure ?? new ClosureInfo();
                        closure.Add(constantExpr);
                    }

                    break;

                case ExpressionType.Parameter:
                    // if parameter is used But no passed (not in param expressions)
                    // it means param is provided by outer lambda and should be put in closure for current lambda
                    var paramExpr = (ParameterExpression)expr;
                    if (paramExprs.IndexOf(paramExpr) == -1)
                    {
                        closure = closure ?? new ClosureInfo();
                        closure.Add(paramExpr);
                    }
                    break;

                case ExpressionType.Call:
                    var methodCallExpr = (MethodCallExpression)expr;
                    var methodOwnerExpr = methodCallExpr.Object;

                    return (methodOwnerExpr == null
                        || TryCollectBoundConstants(ref closure, methodOwnerExpr, paramExprs))
                        && TryCollectBoundConstants(ref closure, methodCallExpr.Arguments, paramExprs);

                case ExpressionType.MemberAccess:
<<<<<<< HEAD

                    var memberExpr = ((MemberExpression)expr).Expression;
                    return memberExpr == null
=======
                    var memberExpr = ((MemberExpression)expr).Expression;
                    return memberExpr == null 
>>>>>>> 4a658078
                        || TryCollectBoundConstants(ref closure, memberExpr, paramExprs);

                case ExpressionType.New:
                    return TryCollectBoundConstants(ref closure, ((NewExpression)expr).Arguments, paramExprs);

                case ExpressionType.NewArrayInit:
                    return TryCollectBoundConstants(ref closure, ((NewArrayExpression)expr).Expressions, paramExprs);

                // property initializer
                case ExpressionType.MemberInit:
                    var memberInitExpr = (MemberInitExpression)expr;
                    if (!TryCollectBoundConstants(ref closure, memberInitExpr.NewExpression, paramExprs))
                        return false;

                    var memberBindings = memberInitExpr.Bindings;
                    for (var i = 0; i < memberBindings.Count; ++i)
                    {
                        var memberBinding = memberBindings[i];
                        if (memberBinding.BindingType == MemberBindingType.Assignment &&
                            !TryCollectBoundConstants(ref closure, ((MemberAssignment)memberBinding).Expression, paramExprs))
                            return false;
                    }
                    break;

                // nested lambda
                case ExpressionType.Lambda:

                    // 1. Try to compile nested lambda in place
                    // 2. Check that parameters used in compiled lambda are passed or closed by outer lambda
                    // 3. Add the compiled lambda to closure of outer lambda for later invocation

                    var lambdaExpr = (LambdaExpression)expr;
                    var lambdaParamExprs = lambdaExpr.Parameters;
                    var paramTypes = GetParamExprTypes(lambdaParamExprs);

                    ClosureInfo nestedClosure = null;
                    var lambda = TryCompile(ref nestedClosure,
                        lambdaExpr.Type, paramTypes, lambdaExpr.Body.Type, lambdaExpr.Body, lambdaParamExprs);

                    if (lambda == null)
                        return false;

                    var lambdaInfo = new NestedLambdaInfo(lambda, lambdaExpr, nestedClosure);

                    closure = closure ?? new ClosureInfo();
                    closure.Add(lambdaInfo);

                    // if nested parameter is no matched with any outer parameter, that ensure it goes to outer closure
                    if (nestedClosure != null && nestedClosure.UsedParamExpressions != null)
                    {
                        var nestedClosedParams = nestedClosure.UsedParamExpressions;
                        for (var i = 0; i < nestedClosedParams.Count; i++)
                        {
                            var nestedClosedParamExpr = nestedClosedParams[i];
                            if (paramExprs.Count == 0 ||
                                paramExprs.IndexOf(nestedClosedParamExpr) == -1)
                            {
                                closure.Add(nestedClosedParamExpr);
                            }
                        }
                    }

                    break;

                case ExpressionType.Invoke:
                    var invocationExpr = (InvocationExpression)expr;
                    return TryCollectBoundConstants(ref closure, invocationExpr.Expression, paramExprs)
                        && TryCollectBoundConstants(ref closure, invocationExpr.Arguments, paramExprs);

                case ExpressionType.Conditional:
                    var conditionalExpr = (ConditionalExpression)expr;
                    return TryCollectBoundConstants(ref closure, conditionalExpr.Test, paramExprs)
                        && TryCollectBoundConstants(ref closure, conditionalExpr.IfTrue, paramExprs)
                        && TryCollectBoundConstants(ref closure, conditionalExpr.IfFalse, paramExprs);

                default:
                    var unaryExpr = expr as UnaryExpression;
                    if (unaryExpr != null)
                        return TryCollectBoundConstants(ref closure, unaryExpr.Operand, paramExprs);

                    var binaryExpr = expr as BinaryExpression;
                    if (binaryExpr != null)
                        return TryCollectBoundConstants(ref closure, binaryExpr.Left, paramExprs)
                            && TryCollectBoundConstants(ref closure, binaryExpr.Right, paramExprs);
                    break;
            }

            return true;
        }

        private static bool TryCollectBoundConstants(ref ClosureInfo closure, IList<Expression> exprs, IList<ParameterExpression> paramExprs)
        {
            var count = exprs.Count;
            for (var i = 0; i < count; i++)
                if (!TryCollectBoundConstants(ref closure, exprs[i], paramExprs))
                    return false;
            return true;
        }

        #endregion

        /// <summary>Supports emitting of selected expressions, e.g. lambdaExpr are not supported yet.
        /// When emitter find not supported expression it will return false from <see cref="TryEmit"/>, so I could fallback
        /// to normal and slow Expression.Compile.</summary>
        private static class EmittingVisitor
        {
            private static readonly MethodInfo _getDelegateTargetProperty =
                typeof(Delegate).GetTypeInfo().DeclaredMethods.First(p => p.Name == "get_Target");

            public static bool TryEmit(Expression expr, IList<ParameterExpression> paramExprs, ILGenerator il, ClosureInfo closure)
            {
                switch (expr.NodeType)
                {
                    case ExpressionType.Parameter:
                        return EmitParameter((ParameterExpression)expr, paramExprs, il, closure);
                    case ExpressionType.Convert:
                        return EmitConvert((UnaryExpression)expr, paramExprs, il, closure);
                    case ExpressionType.ArrayIndex:
                        return EmitArrayIndex((BinaryExpression)expr, paramExprs, il, closure);
                    case ExpressionType.Constant:
                        return EmitConstant((ConstantExpression)expr, il, closure);
                    case ExpressionType.New:
                        return EmitNew((NewExpression)expr, paramExprs, il, closure);
                    case ExpressionType.NewArrayInit:
                        return EmitNewArray((NewArrayExpression)expr, paramExprs, il, closure);
                    case ExpressionType.MemberInit:
                        return EmitMemberInit((MemberInitExpression)expr, paramExprs, il, closure);
                    case ExpressionType.Call:
                        return EmitMethodCall((MethodCallExpression)expr, paramExprs, il, closure);
                    case ExpressionType.MemberAccess:
                        return EmitMemberAccess((MemberExpression)expr, paramExprs, il, closure);

                    case ExpressionType.Lambda:
                        return EmitNestedLambda((LambdaExpression)expr, paramExprs, il, closure);

                    case ExpressionType.Invoke:
                        return EmitInvokeLambda((InvocationExpression)expr, paramExprs, il, closure);

                    case ExpressionType.GreaterThan:
                    case ExpressionType.GreaterThanOrEqual:
                    case ExpressionType.LessThan:
                    case ExpressionType.LessThanOrEqual:
                    case ExpressionType.Equal:
                    case ExpressionType.NotEqual:
                        return EmitComparison((BinaryExpression)expr, paramExprs, il, closure);

                    case ExpressionType.AndAlso:
                    case ExpressionType.OrElse:
                        return EmitLogicalOperator((BinaryExpression)expr, paramExprs, il, closure);

                    case ExpressionType.Conditional:
                        return EmitTernararyOperator((ConditionalExpression)expr, paramExprs, il, closure);

                    //case ExpressionType.Coalesce:
                    default:
                        return false;
                }
            }

            private static bool EmitParameter(ParameterExpression p, IList<ParameterExpression> ps, ILGenerator il, ClosureInfo closure)
            {
                var paramIndex = ps.IndexOf(p);

                // if parameter is passed, then just load it on stack
                if (paramIndex != -1)
                {
                    if (closure != null)
                        paramIndex += 1; // shift parameter indeces by one, because the first one will be closure
                    LoadParamArg(il, paramIndex);
                    return true;
                }

                // Otherwise (parameter isn't passed) then it is probably passed into outer lambda,
                // so it should be loaded from closure
                if (closure == null)
                    return false;

<<<<<<< HEAD
                LoadParamArg(il, paramIndex);
=======
                var usedParamIndex = closure.UsedParamExpressions.IndexOf(p);
                if (usedParamIndex == -1)
                    return false;  // what??? no chance

                var closureItemIndex = usedParamIndex + closure.ConstantCount;
                LoadClosureFieldOrItem(il, closure, closureItemIndex, p.Type);
>>>>>>> 4a658078
                return true;
            }

            private static void LoadParamArg(ILGenerator il, int paramIndex)
            {
                switch (paramIndex)
                {
                    case 0:
                        il.Emit(OpCodes.Ldarg_0);
                        break;
                    case 1:
                        il.Emit(OpCodes.Ldarg_1);
                        break;
                    case 2:
                        il.Emit(OpCodes.Ldarg_2);
                        break;
                    case 3:
                        il.Emit(OpCodes.Ldarg_3);
                        break;
                    default:
                        if (paramIndex <= byte.MaxValue)
                            il.Emit(OpCodes.Ldarg_S, (byte)paramIndex);
                        else
                            il.Emit(OpCodes.Ldarg, paramIndex);
                        break;
                }
            }

            private static bool EmitBinary(BinaryExpression e, IList<ParameterExpression> ps, ILGenerator il, ClosureInfo closure)
            {
                return TryEmit(e.Left, ps, il, closure)
                    && TryEmit(e.Right, ps, il, closure);
            }

            private static bool EmitMany(IList<Expression> es, IList<ParameterExpression> ps, ILGenerator il, ClosureInfo closure)
            {
                for (int i = 0, n = es.Count; i < n; i++)
                    if (!TryEmit(es[i], ps, il, closure))
                        return false;
                return true;
            }

            private static bool EmitConvert(UnaryExpression e, IList<ParameterExpression> ps, ILGenerator il, ClosureInfo closure)
            {
                if (!TryEmit(e.Operand, ps, il, closure))
                    return false;

                var targetType = e.Type;
                if (targetType == typeof(object))
                    return false;

                if (targetType == typeof(int))
                    il.Emit(OpCodes.Conv_I4);
                else if (targetType == typeof(float))
                    il.Emit(OpCodes.Conv_R4);
                else if (targetType == typeof(uint))
                    il.Emit(OpCodes.Conv_U4);
                else if (targetType == typeof(sbyte))
                    il.Emit(OpCodes.Conv_I1);
                else if (targetType == typeof(byte))
                    il.Emit(OpCodes.Conv_U1);
                else if (targetType == typeof(short))
                    il.Emit(OpCodes.Conv_I2);
                else if (targetType == typeof(ushort))
                    il.Emit(OpCodes.Conv_U2);
                else if (targetType == typeof(long))
                    il.Emit(OpCodes.Conv_I8);
                else if (targetType == typeof(ulong))
                    il.Emit(OpCodes.Conv_U8);
                else if (targetType == typeof(double))
                    il.Emit(OpCodes.Conv_R8);
                else
                    il.Emit(OpCodes.Castclass, targetType);

                return true;
            }

            private static bool EmitConstant(ConstantExpression e, ILGenerator il, ClosureInfo closure)
            {
                var constant = e.Value;
<<<<<<< HEAD
                var constantType = e.Type;

=======
>>>>>>> 4a658078
                if (constant == null)
                {
                    il.Emit(OpCodes.Ldnull);
                }
<<<<<<< HEAD
                else if (constant is int || constant is uint
                    || constant is short || constant is ushort
                    || constant.GetType().GetTypeInfo().IsEnum)
                {
                    EmitLoadConstantInt(il, (int)constant);
                }
                else if (constant is sbyte || constant is byte)
                {
                    il.Emit(OpCodes.Ldc_I4_S, (byte)constant);
                }
                else if (constant is long || constant is ulong)
                {
                    // il.Emit(OpCodes.Ldc_I8, (long)constant);
                    // todo: add support, emit int for smaller numbers
                    return false;
                }
                else if (constant is float)
                {
                    il.Emit(OpCodes.Ldc_R4, (float)constant);
=======
                else if (constant is int 
                      || constant.GetType().GetTypeInfo().IsEnum
                      || constant is char || constant is short || constant is byte
                      || constant is ushort || constant is sbyte)
                {
                    EmitLoadConstantInt(il, (int)constant);
                }
                else if (constant is uint)
                {
                    unchecked
                    {
                        EmitLoadConstantInt(il, (int)(uint)constant);
                    }
                }
                else if (constant is long)
                {
                    il.Emit(OpCodes.Ldc_I8, (long)constant);
                }
                else if (constant is ulong)
                {
                    unchecked
                    {
                        il.Emit(OpCodes.Ldc_I8, (long)(ulong)constant);
                    }
                }
                else if (constant is float)
                {
                    il.Emit(OpCodes.Ldc_R8, (float)constant);
>>>>>>> 4a658078
                }
                else if (constant is double)
                {
                    il.Emit(OpCodes.Ldc_R8, (double)constant);
                }
                else if (constant is bool)
                {
                    il.Emit((bool)constant ? OpCodes.Ldc_I4_1 : OpCodes.Ldc_I4_0);
                }
                else if (constant is string)
                {
                    il.Emit(OpCodes.Ldstr, (string)constant);
                }
                else if (constant is Type)
                {
                    il.Emit(OpCodes.Ldtoken, (Type)constant);
                    var getTypeFromHandle = typeof(Type).GetTypeInfo()
                        .DeclaredMethods.First(m => m.Name == "GetTypeFromHandle");
                    il.Emit(OpCodes.Call, getTypeFromHandle);
                }
                else if (closure != null)
                {
                    var constantIndex = closure.ConstantExpressions.IndexOf(e);
                    if (constantIndex == -1)
                        return false;
                    LoadClosureFieldOrItem(il, closure, constantIndex, e.Type);

                }
                else return false;

                // boxing the value type, otherwise we can get a strange result when 0 is treated as Null.
                if (e.Type == typeof(object) &&
                    constant != null && constant.GetType().GetTypeInfo().IsValueType)
                    il.Emit(OpCodes.Box, constant.GetType());

                return true;
            }

            private static void LoadClosureFieldOrItem(ILGenerator il, ClosureInfo closure, int constantIndex, Type constantType)
            {
                // load closure argument: Closure object or Closure array
                il.Emit(OpCodes.Ldarg_0);

                if (!closure.IsArray)
                {
                    // load closure field
                    il.Emit(OpCodes.Ldfld, closure.Fields[constantIndex]);
                    return;
                }
                
                // load array field
                il.Emit(OpCodes.Ldfld, ArrayClosure.ArrayField);

                // load array item index
                EmitLoadConstantInt(il, constantIndex);

                // load item from index
                il.Emit(OpCodes.Ldelem_Ref);

                // Cast or unbox the object item depending if it is a class or value type
                if (constantType != typeof(object))
                {
                    if (constantType.GetTypeInfo().IsValueType)
                        il.Emit(OpCodes.Unbox_Any, constantType);
                    else
                        il.Emit(OpCodes.Castclass, constantType);
                }
            }

            private static bool EmitNew(NewExpression e, IList<ParameterExpression> ps, ILGenerator il, ClosureInfo closure)
            {
                if (!EmitMany(e.Arguments, ps, il, closure))
                    return false;
                il.Emit(OpCodes.Newobj, e.Constructor);
                return true;
            }

            private static bool EmitNewArray(NewArrayExpression e, IList<ParameterExpression> ps, ILGenerator il, ClosureInfo closure)
            {
                var elems = e.Expressions;
                var arrType = e.Type;
                var elemType = arrType.GetElementType();
                var isElemOfValueType = elemType.GetTypeInfo().IsValueType;

                var arrVar = il.DeclareLocal(arrType);

                EmitLoadConstantInt(il, elems.Count);
                il.Emit(OpCodes.Newarr, elemType);
                il.Emit(OpCodes.Stloc, arrVar);

                for (int i = 0, n = elems.Count; i < n; i++)
                {
                    il.Emit(OpCodes.Ldloc, arrVar);
                    EmitLoadConstantInt(il, i);

                    // loading element address for later copying of value into it.
                    if (isElemOfValueType)
                        il.Emit(OpCodes.Ldelema, elemType);

                    if (!TryEmit(elems[i], ps, il, closure))
                        return false;

                    if (isElemOfValueType)
                        il.Emit(OpCodes.Stobj, elemType); // store element of value type by array element address
                    else
                        il.Emit(OpCodes.Stelem_Ref);
                }

                il.Emit(OpCodes.Ldloc, arrVar);
                return true;
            }

            private static bool EmitArrayIndex(BinaryExpression e, IList<ParameterExpression> ps, ILGenerator il, ClosureInfo closure)
            {
                if (!EmitBinary(e, ps, il, closure))
                    return false;
                il.Emit(OpCodes.Ldelem_Ref);
                return true;
            }

            private static bool EmitMemberInit(MemberInitExpression mi, IList<ParameterExpression> ps, ILGenerator il, ClosureInfo closure)
            {
                if (!EmitNew(mi.NewExpression, ps, il, closure))
                    return false;

                var obj = il.DeclareLocal(mi.Type);
                il.Emit(OpCodes.Stloc, obj);

                var bindings = mi.Bindings;
                for (int i = 0, n = bindings.Count; i < n; i++)
                {
                    var binding = bindings[i];
                    if (binding.BindingType != MemberBindingType.Assignment)
                        return false;
                    il.Emit(OpCodes.Ldloc, obj);

                    if (!TryEmit(((MemberAssignment)binding).Expression, ps, il, closure))
                        return false;

                    var prop = binding.Member as PropertyInfo;
                    if (prop != null)
                    {
                        var propSetMethodName = "set_" + prop.Name;
                        var setMethod = prop.DeclaringType.GetTypeInfo()
                            .DeclaredMethods.FirstOrDefault(m => m.Name == propSetMethodName);
                        if (setMethod == null)
                            return false;
                        EmitMethodCall(setMethod, il);
                    }
                    else
                    {
                        var field = binding.Member as FieldInfo;
                        if (field == null)
                            return false;
                        il.Emit(OpCodes.Stfld, field);
                    }
                }

                il.Emit(OpCodes.Ldloc, obj);
                return true;
            }

            private static bool EmitMethodCall(MethodCallExpression e, IList<ParameterExpression> ps, ILGenerator il, ClosureInfo closure)
            {
                var methodOwnerExpr = e.Object;
                if (methodOwnerExpr != null)
                {
                    if (!TryEmit(methodOwnerExpr, ps, il, closure))
                        return false;
                    ForValueTypeStoreAndLoadValueAddress(il, methodOwnerExpr.Type);
                }

                if (e.Arguments.Count != 0 &&
                    !EmitMany(e.Arguments, ps, il, closure))
                    return false;

                EmitMethodCall(e.Method, il);
                return true;
            }

            private static void ForValueTypeStoreAndLoadValueAddress(ILGenerator il, Type ownerType)
            {
                if (ownerType.GetTypeInfo().IsValueType)
                {
                    var valueVar = il.DeclareLocal(ownerType);
                    il.Emit(OpCodes.Stloc, valueVar);
                    il.Emit(OpCodes.Ldloca, valueVar);
                }
            }

            private static bool EmitMemberAccess(MemberExpression e, IList<ParameterExpression> ps, ILGenerator il, ClosureInfo closure)
            {
                var memberOwnerExpr = e.Expression;
                if (memberOwnerExpr != null)
                {
                    if (!TryEmit(memberOwnerExpr, ps, il, closure))
                        return false;
                    ForValueTypeStoreAndLoadValueAddress(il, memberOwnerExpr.Type);
                }

                var field = e.Member as FieldInfo;
                if (field != null)
                {
                    il.Emit(field.IsStatic ? OpCodes.Ldsfld : OpCodes.Ldfld, field);
                    return true;
                }

                var prop = e.Member as PropertyInfo;
                if (prop != null)
                {
                    var propGetMethodName = "get_" + prop.Name;
                    var getMethod = prop.DeclaringType.GetTypeInfo()
                        .DeclaredMethods.FirstOrDefault(_ => _.Name == propGetMethodName);
                    if (getMethod == null)
                        return false;
                    EmitMethodCall(getMethod, il);
                }
                return true;
            }

            private static bool EmitNestedLambda(LambdaExpression lambdaExpr, IList<ParameterExpression> paramExprs, ILGenerator il, ClosureInfo closure)
            {
                // First, find in closed compiled lambdas the one corresponding to the current lambda expression.
                var nestedLambdas = closure.NestedLambdas;
                var nestedLambdaIndex = nestedLambdas.Count - 1;
                while (nestedLambdaIndex >= 0 && nestedLambdas[nestedLambdaIndex].LambdaExpr != lambdaExpr)
                    --nestedLambdaIndex;

                // Situation with not found lambda is not possible/exceptional - 
                // means that we somehow skipped the lambda expression while collecteing closure info.
                if (nestedLambdaIndex == -1)
                    return false;

                var nestedLambdaInfo = nestedLambdas[nestedLambdaIndex];
                var nestedLambda = nestedLambdaInfo.Lambda;
                var nestedLambdaType = nestedLambda.GetType();

                // Next we are loading compiled lambda on stack
                var closureItemIndex = nestedLambdaIndex + closure.ConstantCount + closure.UsedParamCount;
                LoadClosureFieldOrItem(il, closure, closureItemIndex, nestedLambdaType);

                // If lambda does not use any outer parameters to be set in closure, then we're done
                var nestedLambdaClosure = nestedLambdaInfo.ClosureInfo;
                if (nestedLambdaClosure == null ||
                    nestedLambdaClosure.UsedParamExpressions == null)
                    return true;

                // Sets closure param placeholder fields to the param values 
                var nestedLambdaUsedParamExprs = nestedLambdaClosure.UsedParamExpressions;
                for (var i = 0; i < nestedLambdaUsedParamExprs.Count; i++)
                {
                    var nestedUsedParamExpr = nestedLambdaUsedParamExprs[i];

                    // copy lambda field on stack in order to set it Target.Param to param value
                    il.Emit(OpCodes.Dup);

                    // load lambda.Target property
                    EmitMethodCall(_getDelegateTargetProperty, il);

                    // params go after constants
                    var nestedUsedParamIndex = i + nestedLambdaClosure.ConstantCount;

                    if (nestedLambdaClosure.IsArray)
                    {
                        // load array field
                        il.Emit(OpCodes.Ldfld, ArrayClosure.ArrayField);

                        // load array item index
                        EmitLoadConstantInt(il, nestedUsedParamIndex);
                    }

                    var paramIndex = paramExprs.IndexOf(nestedUsedParamExpr);
                    if (paramIndex != -1) // load param from inout params
                    {
                        // +1 is set cause of added first closure argument
                        LoadParamArg(il, paramIndex + 1);
                    }
                    else // load parameter from outer closure
                    {
                        if (closure.UsedParamExpressions == null)
                            return false; // impossible, better to throw?

                        var outerClosureParamIndex = closure.UsedParamExpressions.IndexOf(nestedUsedParamExpr);
                        if (outerClosureParamIndex == -1)
                            return false; // impossible, better to throw?

                        var outerClosureParamItemIndex = closure.ConstantCount + outerClosureParamIndex;
                        LoadClosureFieldOrItem(il, closure, outerClosureParamItemIndex, nestedUsedParamExpr.Type);
                    }

                    if (nestedLambdaClosure.IsArray)
                    {
                        // box value types before setting the object array item
                        if (nestedUsedParamExpr.Type.GetTypeInfo().IsValueType)
                            il.Emit(OpCodes.Box, nestedUsedParamExpr.Type);

                        // load item from index
                        il.Emit(OpCodes.Stelem_Ref);
                    }
                    else
                    {
                        var closedParamField = nestedLambdaClosure.Fields[nestedUsedParamIndex];
                        il.Emit(OpCodes.Stfld, closedParamField);
                    }
                }

                return true;
            }

            private static bool EmitInvokeLambda(InvocationExpression e, IList<ParameterExpression> paramExprs, ILGenerator il, ClosureInfo closure)
            {
                if (!TryEmit(e.Expression, paramExprs, il, closure) ||
                    !EmitMany(e.Arguments, paramExprs, il, closure))
                    return false;

                var invokeMethod = e.Expression.Type.GetTypeInfo().DeclaredMethods.First(m => m.Name == "Invoke");
                EmitMethodCall(invokeMethod, il);
                return true;
            }

            private static bool EmitComparison(BinaryExpression e, IList<ParameterExpression> ps, ILGenerator il, ClosureInfo closure)
            {
<<<<<<< HEAD
                if (!EmitBinary(e, ps, il, closure))
                    return false;
=======
                if (!TryEmit(e.Left, ps, il, closure) || 
                    !TryEmit(e.Right, ps, il, closure))
                    return false;

>>>>>>> 4a658078
                switch (e.NodeType)
                {
                    case ExpressionType.Equal:
                        il.Emit(OpCodes.Ceq);
                        break;
                    case ExpressionType.LessThan:
                        il.Emit(OpCodes.Clt);
                        break;
                    case ExpressionType.GreaterThan:
                        il.Emit(OpCodes.Cgt);
                        break;
                    case ExpressionType.NotEqual:
                        il.Emit(OpCodes.Ceq);
                        il.Emit(OpCodes.Ldc_I4_0);
                        il.Emit(OpCodes.Ceq);
                        break;
                    case ExpressionType.LessThanOrEqual:
                        il.Emit(OpCodes.Cgt);
                        il.Emit(OpCodes.Ldc_I4_0);
                        il.Emit(OpCodes.Ceq);
                        break;
                    case ExpressionType.GreaterThanOrEqual:
                        il.Emit(OpCodes.Clt);
                        il.Emit(OpCodes.Ldc_I4_0);
                        il.Emit(OpCodes.Ceq);
                        break;
                }
                return true;
            }

            private static bool EmitLogicalOperator(BinaryExpression e, IList<ParameterExpression> ps, ILGenerator il, ClosureInfo closure)
            {
                if (!TryEmit(e.Left, ps, il, closure))
                    return false;

                var labelSkipRight = il.DefineLabel();
                var isAnd = e.NodeType == ExpressionType.AndAlso;
                il.Emit(isAnd ? OpCodes.Brfalse_S : OpCodes.Brtrue_S, labelSkipRight);

                if (!TryEmit(e.Right, ps, il, closure))
                    return false;
                var labelDone = il.DefineLabel();
                il.Emit(OpCodes.Br, labelDone);

                il.MarkLabel(labelSkipRight); // label the second branch
                il.Emit(isAnd ? OpCodes.Ldc_I4_0 : OpCodes.Ldc_I4_1);

                il.MarkLabel(labelDone);
                return true;
            }

            private static bool EmitTernararyOperator(ConditionalExpression e, IList<ParameterExpression> ps, ILGenerator il, ClosureInfo closure)
            {
                if (!TryEmit(e.Test, ps, il, closure))
                    return false;

                var labelIfFalse = il.DefineLabel();
                il.Emit(OpCodes.Brfalse_S, labelIfFalse);

                if (!TryEmit(e.IfTrue, ps, il, closure))
                    return false;

                var labelDone = il.DefineLabel();
                il.Emit(OpCodes.Br, labelDone);

                il.MarkLabel(labelIfFalse);
                if (!TryEmit(e.IfFalse, ps, il, closure))
                    return false;

                il.MarkLabel(labelDone);
                return true;
            }

            private static void EmitMethodCall(MethodInfo method, ILGenerator il)
            {
                il.Emit(method.IsVirtual ? OpCodes.Callvirt : OpCodes.Call, method);
            }

            private static void EmitLoadConstantInt(ILGenerator il, int i)
            {
                switch (i)
                {
                    case -1:
                        il.Emit(OpCodes.Ldc_I4_M1);
                        break;
                    case 0:
                        il.Emit(OpCodes.Ldc_I4_0);
                        break;
                    case 1:
                        il.Emit(OpCodes.Ldc_I4_1);
                        break;
                    case 2:
                        il.Emit(OpCodes.Ldc_I4_2);
                        break;
                    case 3:
                        il.Emit(OpCodes.Ldc_I4_3);
                        break;
                    case 4:
                        il.Emit(OpCodes.Ldc_I4_4);
                        break;
                    case 5:
                        il.Emit(OpCodes.Ldc_I4_5);
                        break;
                    case 6:
                        il.Emit(OpCodes.Ldc_I4_6);
                        break;
                    case 7:
                        il.Emit(OpCodes.Ldc_I4_7);
                        break;
                    case 8:
                        il.Emit(OpCodes.Ldc_I4_8);
                        break;
                    default:
                        il.Emit(OpCodes.Ldc_I4, i);
                        break;
                }
            }
        }
    }
}<|MERGE_RESOLUTION|>--- conflicted
+++ resolved
@@ -1,1396 +1,1348 @@
-/*
-The MIT License (MIT)
-
-Copyright (c) 2016 Maksim Volkau
-
-Permission is hereby granted, free of charge, to any person obtaining a copy
-of this software and associated documentation files (the "Software"), to deal
-in the Software without restriction, including without limitation the rights
-to use, copy, modify, merge, publish, distribute, sublicense, and/or sell
-copies of the Software, and to permit persons to whom the Software is
-furnished to do so, subject to the following conditions:
-
-The above copyright notice and this permission notice shall be included AddOrUpdateServiceFactory
-all copies or substantial portions of the Software.
-
-THE SOFTWARE IS PROVIDED "AS IS", WITHOUT WARRANTY OF ANY KIND, EXPRESS OR
-IMPLIED, INCLUDING BUT NOT LIMITED TO THE WARRANTIES OF MERCHANTABILITY,
-FITNESS FOR A PARTICULAR PURPOSE AND NONINFRINGEMENT. IN NO EVENT SHALL THE
-AUTHORS OR COPYRIGHT HOLDERS BE LIABLE FOR ANY CLAIM, DAMAGES OR OTHER
-LIABILITY, WHETHER IN AN ACTION OF CONTRACT, TORT OR OTHERWISE, ARISING FROM,
-OUT OF OR IN CONNECTION WITH THE SOFTWARE OR THE USE OR OTHER DEALINGS IN
-THE SOFTWARE.
-*/
-
-namespace FastExpressionCompiler
-{
-    using System;
-    using System.Collections.Generic;
-    using System.Linq;
-    using System.Linq.Expressions;
-    using System.Reflection;
-    using System.Reflection.Emit;
-
-    /// <summary>Compiles expression to delegate by emitting the IL directly.
-    /// The emitter is ~20 times faster than Expression.Compile.</summary>
-    public static partial class ExpressionCompiler
-    {
-        // ReSharper disable once RedundantAssignment
-        static partial void TryCompile<TDelegate>(ref TDelegate compileDelegate,
-            Expression bodyExpr,
-            IList<ParameterExpression> paramExprs,
-            Type[] paramTypes,
-            Type returnType) where TDelegate : class
-        {
-            compileDelegate = TryCompile<TDelegate>(bodyExpr, paramExprs, paramTypes, returnType);
-        }
-
-        /// <summary>First tries to compile fast and if failed (null result), then falls back to Expression.Compile.</summary>
-        /// <typeparam name="T">Type of compiled delegate return result.</typeparam>
-        /// <param name="lambdaExpr">Expr to compile.</param>
-        /// <returns>Compiled delegate.</returns>
-        public static Func<T> Compile<T>(Expression<Func<T>> lambdaExpr)
-        {
-            return TryCompile<Func<T>>(lambdaExpr.Body, lambdaExpr.Parameters, _emptyTypes, typeof(T))
-                   ?? lambdaExpr.Compile();
-        }
-
-        /// <summary>Compiles lambda expression to <typeparamref name="TDelegate"/>.</summary>
-        /// <typeparam name="TDelegate">The compatible delegate type, otherwise case will throw.</typeparam>
-        /// <param name="lambdaExpr">Lambda expression to compile.</param>
-        /// <returns>Compiled delegate.</returns>
-        public static TDelegate Compile<TDelegate>(LambdaExpression lambdaExpr)
-            where TDelegate : class
-        {
-            return TryCompile<TDelegate>(lambdaExpr) ?? (TDelegate)(object)lambdaExpr.Compile();
-        }
-
-        /// <summary>Tries to compile lambda expression to <typeparamref name="TDelegate"/>.</summary>
-        /// <typeparam name="TDelegate">The compatible delegate type, otherwise case will throw.</typeparam>
-        /// <param name="lambdaExpr">Lambda expression to compile.</param>
-        /// <returns>Compiled delegate.</returns>
-        public static TDelegate TryCompile<TDelegate>(LambdaExpression lambdaExpr)
-            where TDelegate : class
-        {
-            var paramExprs = lambdaExpr.Parameters;
-            var paramTypes = GetParamExprTypes(paramExprs);
-            var expr = lambdaExpr.Body;
-            return TryCompile<TDelegate>(expr, paramExprs, paramTypes, expr.Type);
-        }
-
-        private static Type[] GetParamExprTypes(IList<ParameterExpression> paramExprs)
-        {
-            var paramsCount = paramExprs.Count;
-            if (paramsCount == 0)
-                return _emptyTypes;
-
-            if (paramsCount == 1)
-                return new[] { paramExprs[0].Type };
-
-            var paramTypes = new Type[paramsCount];
-            for (var i = 0; i < paramTypes.Length; i++)
-                paramTypes[i] = paramExprs[i].Type;
-            return paramTypes;
-        }
-
-        /// <summary>Compiles expression to delegate by emitting the IL. 
-        /// If sub-expressions are not supported by emitter, then the method returns null.
-        /// The usage should be calling the method, if result is null then calling the Expression.Compile.</summary>
-        /// <param name="bodyExpr">Lambda body.</param>
-        /// <param name="paramExprs">Lambda parameter expressions.</param>
-        /// <param name="paramTypes">The types of parameters.</param>
-        /// <param name="returnType">The return type.</param>
-        /// <returns>Result delegate or null, if unable to compile.</returns>
-        public static TDelegate TryCompile<TDelegate>(
-            Expression bodyExpr,
-            IList<ParameterExpression> paramExprs,
-            Type[] paramTypes,
-            Type returnType) where TDelegate : class
-        {
-            ClosureInfo ignored = null;
-            return (TDelegate)TryCompile(ref ignored,
-                typeof(TDelegate), paramTypes, returnType, bodyExpr, paramExprs);
-        }
-
-        private static object TryCompile(ref ClosureInfo closureInfo,
-            Type delegateType, Type[] paramTypes, Type returnType,
-            Expression bodyExpr, IList<ParameterExpression> paramExprs)
-        {
-            if (!TryCollectBoundConstants(ref closureInfo, bodyExpr, paramExprs))
-                return null;
-
-            if (closureInfo != null)
-                closureInfo.ConstructClosure();
-
-            var method = GetDynamicMethod(paramTypes, returnType, closureInfo);
-
-            var il = method.GetILGenerator();
-
-            if (!EmittingVisitor.TryEmit(bodyExpr, paramExprs, il, closureInfo))
-                return null;
-
-            il.Emit(OpCodes.Ret); // emits return from generated method
-
-            // create open delegate with closure object
-            if (closureInfo == null)
-                return method.CreateDelegate(delegateType);
-
-            return method.CreateDelegate(delegateType, closureInfo.ClosureObject);
-        }
-
-        private static DynamicMethod GetDynamicMethod(Type[] paramTypes, Type returnType, ClosureInfo closureInfo)
-        {
-            if (closureInfo == null)
-                return new DynamicMethod(string.Empty, returnType, paramTypes,
-                    typeof(ExpressionCompiler), skipVisibility: true);
-
-            var closureType = closureInfo.ClosureObject.GetType();
-            var closureAndParamTypes = GetClosureAndParamTypes(paramTypes, closureType);
-
-            return new DynamicMethod(string.Empty, returnType, closureAndParamTypes, closureType, skipVisibility: true);
-        }
-
-        private static Type[] GetClosureAndParamTypes(Type[] paramTypes, Type closureType)
-        {
-            var paramCount = paramTypes.Length;
-            if (paramCount == 0)
-                return new[] { closureType };
-
-            var closureAndParamTypes = new Type[paramCount + 1];
-            closureAndParamTypes[0] = closureType;
-            if (paramCount == 1)
-                closureAndParamTypes[1] = paramTypes[0];
-            else if (paramCount > 1)
-                Array.Copy(paramTypes, 0, closureAndParamTypes, 1, paramCount);
-
-            return closureAndParamTypes;
-        }
-
-        private sealed class ClosureInfo
-        {
-            public List<ConstantExpression> ConstantExpressions { get; private set; }
-            public List<ParameterExpression> UsedParamExpressions { get; private set; }
-            public List<NestedLambdaInfo> NestedLambdas { get; private set; }
-
-            public FieldInfo[] Fields { get; private set; }
-
-            public bool IsArray { get; private set; }
-
-            public object ClosureObject { get; private set; }
-
-            public int ConstantCount { get { return ConstantExpressions == null ? 0 : ConstantExpressions.Count; } }
-
-            public int UsedParamCount { get { return UsedParamExpressions == null ? 0 : UsedParamExpressions.Count; } }
-
-            public int NestedLambdaCount { get { return NestedLambdas == null ? 0 : NestedLambdas.Count; } }
-
-            public void Add(ConstantExpression expr)
-            {
-                if (ConstantExpressions == null)
-                    ConstantExpressions = new List<ConstantExpression>();
-                ConstantExpressions.Add(expr);
-            }
-
-            public void Add(ParameterExpression expr)
-            {
-                if (UsedParamExpressions == null)
-                    UsedParamExpressions = new List<ParameterExpression>();
-                UsedParamExpressions.Add(expr);
-            }
-
-            public void Add(NestedLambdaInfo nestedLambdaInfo)
-            {
-                if (NestedLambdas == null)
-                    NestedLambdas = new List<NestedLambdaInfo>();
-                NestedLambdas.Add(nestedLambdaInfo);
-            }
-
-            public void ConstructClosure()
-            {
-                var constantCount = ConstantCount;
-                var constantPlusParamCount = constantCount + UsedParamCount;
-                var totalItemCount = constantPlusParamCount + NestedLambdaCount;
-
-                var items = new object[totalItemCount];
-
-                // Deciding to create typed or array based closure, based on number of closed constants
-                // Not null array of contstant types means a typed closure can be created
-                var typedClosureCreateMethods = Closure.TypedClosureCreateMethods;
-                var constantTypes = totalItemCount <= typedClosureCreateMethods.Length ? new Type[totalItemCount] : null;
-
-                if (ConstantExpressions != null)
-                    for (var i = 0; i < ConstantExpressions.Count; i++)
-                    {
-                        var constantExpr = ConstantExpressions[i];
-                        items[i] = constantExpr.Value;
-                        if (constantTypes != null)
-                            constantTypes[i] = constantExpr.Type;
-                    }
-
-                if (UsedParamExpressions != null)
-                    for (var i = 0; i < UsedParamExpressions.Count; i++)
-                    {
-                        items[constantCount + i] = null;
-                        if (constantTypes != null)
-                            constantTypes[constantCount + i] = UsedParamExpressions[i].Type;
-                    }
-
-                if (NestedLambdas != null)
-                    for (var i = 0; i < NestedLambdas.Count; i++)
-                    {
-                        var lambda = NestedLambdas[i].Lambda;
-                        items[constantPlusParamCount + i] = lambda;
-                        if (constantTypes != null)
-                            constantTypes[constantPlusParamCount + i] = lambda.GetType();
-                    }
-
-                if (constantTypes != null)
-                {
-                    var createClosureMethod = typedClosureCreateMethods[totalItemCount - 1];
-                    var createClosure = createClosureMethod.MakeGenericMethod(constantTypes);
-
-                    var closure = createClosure.Invoke(null, items);
-
-                    var fields = closure.GetType().GetTypeInfo().DeclaredFields;
-                    var fieldsArray = fields as FieldInfo[] ?? fields.ToArray();
-
-                    ClosureObject = closure;
-                    Fields = fieldsArray;
-                }
-                else
-                {
-                    ClosureObject = new ArrayClosure(items);
-                    IsArray = true;
-                }
-            }
-        }
-
-        #region Closures
-
-        internal static class Closure
-        {
-            public static readonly MethodInfo[] TypedClosureCreateMethods =
-                typeof(Closure).GetTypeInfo().DeclaredMethods.ToArray();
-
-            public static Closure<T1> CreateClosure<T1>(T1 v1)
-            {
-                return new Closure<T1>(v1);
-            }
-
-            public static Closure<T1, T2> CreateClosure<T1, T2>(T1 v1, T2 v2)
-            {
-                return new Closure<T1, T2>(v1, v2);
-            }
-
-            public static Closure<T1, T2, T3> CreateClosure<T1, T2, T3>(T1 v1, T2 v2, T3 v3)
-            {
-                return new Closure<T1, T2, T3>(v1, v2, v3);
-            }
-
-            public static Closure<T1, T2, T3, T4> CreateClosure<T1, T2, T3, T4>(T1 v1, T2 v2, T3 v3, T4 v4)
-            {
-                return new Closure<T1, T2, T3, T4>(v1, v2, v3, v4);
-            }
-
-            public static Closure<T1, T2, T3, T4, T5> CreateClosure<T1, T2, T3, T4, T5>(T1 v1, T2 v2, T3 v3, T4 v4,
-                T5 v5)
-            {
-                return new Closure<T1, T2, T3, T4, T5>(v1, v2, v3, v4, v5);
-            }
-
-            public static Closure<T1, T2, T3, T4, T5, T6> CreateClosure<T1, T2, T3, T4, T5, T6>(T1 v1, T2 v2, T3 v3,
-                T4 v4, T5 v5, T6 v6)
-            {
-                return new Closure<T1, T2, T3, T4, T5, T6>(v1, v2, v3, v4, v5, v6);
-            }
-
-            public static Closure<T1, T2, T3, T4, T5, T6, T7> CreateClosure<T1, T2, T3, T4, T5, T6, T7>(T1 v1, T2 v2,
-                T3 v3, T4 v4, T5 v5, T6 v6, T7 v7)
-            {
-                return new Closure<T1, T2, T3, T4, T5, T6, T7>(v1, v2, v3, v4, v5, v6, v7);
-            }
-
-            public static Closure<T1, T2, T3, T4, T5, T6, T7, T8> CreateClosure<T1, T2, T3, T4, T5, T6, T7, T8>(
-                T1 v1, T2 v2, T3 v3, T4 v4, T5 v5, T6 v6, T7 v7, T8 v8)
-            {
-                return new Closure<T1, T2, T3, T4, T5, T6, T7, T8>(v1, v2, v3, v4, v5, v6, v7, v8);
-            }
-
-            public static Closure<T1, T2, T3, T4, T5, T6, T7, T8, T9> CreateClosure<T1, T2, T3, T4, T5, T6, T7, T8, T9>(
-                T1 v1, T2 v2, T3 v3, T4 v4, T5 v5, T6 v6, T7 v7, T8 v8, T9 v9)
-            {
-                return new Closure<T1, T2, T3, T4, T5, T6, T7, T8, T9>(v1, v2, v3, v4, v5, v6, v7, v8, v9);
-            }
-
-            public static Closure<T1, T2, T3, T4, T5, T6, T7, T8, T9, T10> CreateClosure<T1, T2, T3, T4, T5, T6, T7, T8, T9, T10>(
-                T1 v1, T2 v2, T3 v3, T4 v4, T5 v5, T6 v6, T7 v7, T8 v8, T9 v9, T10 v10)
-            {
-                return new Closure<T1, T2, T3, T4, T5, T6, T7, T8, T9, T10>(v1, v2, v3, v4, v5, v6, v7, v8, v9, v10);
-            }
-        }
-
-        internal sealed class Closure<T1>
-        {
-            public T1 V1;
-
-            public Closure(T1 v1)
-            {
-                V1 = v1;
-            }
-        }
-
-        internal sealed class Closure<T1, T2>
-        {
-            public T1 V1;
-            public T2 V2;
-
-            public Closure(T1 v1, T2 v2)
-            {
-                V1 = v1;
-                V2 = v2;
-            }
-        }
-
-        internal sealed class Closure<T1, T2, T3>
-        {
-            public T1 V1;
-            public T2 V2;
-            public T3 V3;
-
-            public Closure(T1 v1, T2 v2, T3 v3)
-            {
-                V1 = v1;
-                V2 = v2;
-                V3 = v3;
-            }
-        }
-
-        internal sealed class Closure<T1, T2, T3, T4>
-        {
-            public T1 V1;
-            public T2 V2;
-            public T3 V3;
-            public T4 V4;
-
-            public Closure(T1 v1, T2 v2, T3 v3, T4 v4)
-            {
-                V1 = v1;
-                V2 = v2;
-                V3 = v3;
-                V4 = v4;
-            }
-        }
-
-        internal sealed class Closure<T1, T2, T3, T4, T5>
-        {
-            public T1 V1;
-            public T2 V2;
-            public T3 V3;
-            public T4 V4;
-            public T5 V5;
-
-            public Closure(T1 v1, T2 v2, T3 v3, T4 v4, T5 v5)
-            {
-                V1 = v1;
-                V2 = v2;
-                V3 = v3;
-                V4 = v4;
-                V5 = v5;
-            }
-        }
-
-        internal sealed class Closure<T1, T2, T3, T4, T5, T6>
-        {
-            public T1 V1;
-            public T2 V2;
-            public T3 V3;
-            public T4 V4;
-            public T5 V5;
-            public T6 V6;
-
-            public Closure(T1 v1, T2 v2, T3 v3, T4 v4, T5 v5, T6 v6)
-            {
-                V1 = v1;
-                V2 = v2;
-                V3 = v3;
-                V4 = v4;
-                V5 = v5;
-                V6 = v6;
-            }
-        }
-
-        internal sealed class Closure<T1, T2, T3, T4, T5, T6, T7>
-        {
-            public T1 V1;
-            public T2 V2;
-            public T3 V3;
-            public T4 V4;
-            public T5 V5;
-            public T6 V6;
-            public T7 V7;
-
-            public Closure(T1 v1, T2 v2, T3 v3, T4 v4, T5 v5, T6 v6, T7 v7)
-            {
-                V1 = v1;
-                V2 = v2;
-                V3 = v3;
-                V4 = v4;
-                V5 = v5;
-                V6 = v6;
-                V7 = v7;
-            }
-        }
-
-        internal sealed class Closure<T1, T2, T3, T4, T5, T6, T7, T8>
-        {
-            public T1 V1;
-            public T2 V2;
-            public T3 V3;
-            public T4 V4;
-            public T5 V5;
-            public T6 V6;
-            public T7 V7;
-            public T8 V8;
-
-            public Closure(T1 v1, T2 v2, T3 v3, T4 v4, T5 v5, T6 v6, T7 v7, T8 v8)
-            {
-                V1 = v1;
-                V2 = v2;
-                V3 = v3;
-                V4 = v4;
-                V5 = v5;
-                V6 = v6;
-                V7 = v7;
-                V8 = v8;
-            }
-        }
-
-        internal sealed class Closure<T1, T2, T3, T4, T5, T6, T7, T8, T9>
-        {
-            public T1 V1;
-            public T2 V2;
-            public T3 V3;
-            public T4 V4;
-            public T5 V5;
-            public T6 V6;
-            public T7 V7;
-            public T8 V8;
-            public T9 V9;
-
-            public Closure(T1 v1, T2 v2, T3 v3, T4 v4, T5 v5, T6 v6, T7 v7, T8 v8, T9 v9)
-            {
-                V1 = v1;
-                V2 = v2;
-                V3 = v3;
-                V4 = v4;
-                V5 = v5;
-                V6 = v6;
-                V7 = v7;
-                V8 = v8;
-                V9 = v9;
-            }
-        }
-
-        internal sealed class Closure<T1, T2, T3, T4, T5, T6, T7, T8, T9, T10>
-        {
-            public T1 V1;
-            public T2 V2;
-            public T3 V3;
-            public T4 V4;
-            public T5 V5;
-            public T6 V6;
-            public T7 V7;
-            public T8 V8;
-            public T9 V9;
-            public T10 V10;
-
-            public Closure(T1 v1, T2 v2, T3 v3, T4 v4, T5 v5, T6 v6, T7 v7, T8 v8, T9 v9, T10 v10)
-            {
-                V1 = v1;
-                V2 = v2;
-                V3 = v3;
-                V4 = v4;
-                V5 = v5;
-                V6 = v6;
-                V7 = v7;
-                V8 = v8;
-                V9 = v9;
-                V10 = v10;
-            }
-        }
-
-        internal sealed class ArrayClosure
-        {
-            public readonly object[] Constants;
-            public static FieldInfo ArrayField = typeof(ArrayClosure).GetTypeInfo().DeclaredFields.First(f => !f.IsStatic);
-
-            public ArrayClosure(object[] constants)
-            {
-                Constants = constants;
-            }
-        }
-
-        #endregion
-
-        #region Collect Bound Constants
-
-        private sealed class NestedLambdaInfo
-        {
-            public readonly object Lambda;
-            public readonly Expression LambdaExpr; // to find the lambda in bigger parent expression
-            public readonly ClosureInfo ClosureInfo;
-
-            public NestedLambdaInfo(object lambda, Expression lambdaExpr, ClosureInfo closureInfo)
-            {
-                Lambda = lambda;
-                LambdaExpr = lambdaExpr;
-                ClosureInfo = closureInfo;
-            }
-        }
-
-        private static bool IsBoundConstant(object value)
-        {
-<<<<<<< HEAD
-            return value != null
-                && !(value is int || value is double || value is bool ||
-                     value is string || value is Type || value.GetType().GetTypeInfo().IsEnum);
-=======
-            if (value == null)
-                return false;
-
-            var typeInfo = value.GetType().GetTypeInfo();
-            return !typeInfo.IsPrimitive 
-                && !(value is string) 
-                && !(value is Type)
-                && !typeInfo.IsEnum;
->>>>>>> 4a658078
-        }
-
-        private static readonly Type[] _emptyTypes = new Type[0];
-
-        // @paramExprs is required for nested lambda compilation
-        private static bool TryCollectBoundConstants(ref ClosureInfo closure, Expression expr, IList<ParameterExpression> paramExprs)
-        {
-            if (expr == null)
-                return false;
-
-            switch (expr.NodeType)
-            {
-                case ExpressionType.Constant:
-                    var constantExpr = (ConstantExpression)expr;
-                    var constantValue = constantExpr.Value;
-
-                    if (constantValue is Delegate ||
-                        IsBoundConstant(constantValue))
-                    {
-                        closure = closure ?? new ClosureInfo();
-                        closure.Add(constantExpr);
-                    }
-
-                    break;
-
-                case ExpressionType.Parameter:
-                    // if parameter is used But no passed (not in param expressions)
-                    // it means param is provided by outer lambda and should be put in closure for current lambda
-                    var paramExpr = (ParameterExpression)expr;
-                    if (paramExprs.IndexOf(paramExpr) == -1)
-                    {
-                        closure = closure ?? new ClosureInfo();
-                        closure.Add(paramExpr);
-                    }
-                    break;
-
-                case ExpressionType.Call:
-                    var methodCallExpr = (MethodCallExpression)expr;
-                    var methodOwnerExpr = methodCallExpr.Object;
-
-                    return (methodOwnerExpr == null
-                        || TryCollectBoundConstants(ref closure, methodOwnerExpr, paramExprs))
-                        && TryCollectBoundConstants(ref closure, methodCallExpr.Arguments, paramExprs);
-
-                case ExpressionType.MemberAccess:
-<<<<<<< HEAD
-
-                    var memberExpr = ((MemberExpression)expr).Expression;
-                    return memberExpr == null
-=======
-                    var memberExpr = ((MemberExpression)expr).Expression;
-                    return memberExpr == null 
->>>>>>> 4a658078
-                        || TryCollectBoundConstants(ref closure, memberExpr, paramExprs);
-
-                case ExpressionType.New:
-                    return TryCollectBoundConstants(ref closure, ((NewExpression)expr).Arguments, paramExprs);
-
-                case ExpressionType.NewArrayInit:
-                    return TryCollectBoundConstants(ref closure, ((NewArrayExpression)expr).Expressions, paramExprs);
-
-                // property initializer
-                case ExpressionType.MemberInit:
-                    var memberInitExpr = (MemberInitExpression)expr;
-                    if (!TryCollectBoundConstants(ref closure, memberInitExpr.NewExpression, paramExprs))
-                        return false;
-
-                    var memberBindings = memberInitExpr.Bindings;
-                    for (var i = 0; i < memberBindings.Count; ++i)
-                    {
-                        var memberBinding = memberBindings[i];
-                        if (memberBinding.BindingType == MemberBindingType.Assignment &&
-                            !TryCollectBoundConstants(ref closure, ((MemberAssignment)memberBinding).Expression, paramExprs))
-                            return false;
-                    }
-                    break;
-
-                // nested lambda
-                case ExpressionType.Lambda:
-
-                    // 1. Try to compile nested lambda in place
-                    // 2. Check that parameters used in compiled lambda are passed or closed by outer lambda
-                    // 3. Add the compiled lambda to closure of outer lambda for later invocation
-
-                    var lambdaExpr = (LambdaExpression)expr;
-                    var lambdaParamExprs = lambdaExpr.Parameters;
-                    var paramTypes = GetParamExprTypes(lambdaParamExprs);
-
-                    ClosureInfo nestedClosure = null;
-                    var lambda = TryCompile(ref nestedClosure,
-                        lambdaExpr.Type, paramTypes, lambdaExpr.Body.Type, lambdaExpr.Body, lambdaParamExprs);
-
-                    if (lambda == null)
-                        return false;
-
-                    var lambdaInfo = new NestedLambdaInfo(lambda, lambdaExpr, nestedClosure);
-
-                    closure = closure ?? new ClosureInfo();
-                    closure.Add(lambdaInfo);
-
-                    // if nested parameter is no matched with any outer parameter, that ensure it goes to outer closure
-                    if (nestedClosure != null && nestedClosure.UsedParamExpressions != null)
-                    {
-                        var nestedClosedParams = nestedClosure.UsedParamExpressions;
-                        for (var i = 0; i < nestedClosedParams.Count; i++)
-                        {
-                            var nestedClosedParamExpr = nestedClosedParams[i];
-                            if (paramExprs.Count == 0 ||
-                                paramExprs.IndexOf(nestedClosedParamExpr) == -1)
-                            {
-                                closure.Add(nestedClosedParamExpr);
-                            }
-                        }
-                    }
-
-                    break;
-
-                case ExpressionType.Invoke:
-                    var invocationExpr = (InvocationExpression)expr;
-                    return TryCollectBoundConstants(ref closure, invocationExpr.Expression, paramExprs)
-                        && TryCollectBoundConstants(ref closure, invocationExpr.Arguments, paramExprs);
-
-                case ExpressionType.Conditional:
-                    var conditionalExpr = (ConditionalExpression)expr;
-                    return TryCollectBoundConstants(ref closure, conditionalExpr.Test, paramExprs)
-                        && TryCollectBoundConstants(ref closure, conditionalExpr.IfTrue, paramExprs)
-                        && TryCollectBoundConstants(ref closure, conditionalExpr.IfFalse, paramExprs);
-
-                default:
-                    var unaryExpr = expr as UnaryExpression;
-                    if (unaryExpr != null)
-                        return TryCollectBoundConstants(ref closure, unaryExpr.Operand, paramExprs);
-
-                    var binaryExpr = expr as BinaryExpression;
-                    if (binaryExpr != null)
-                        return TryCollectBoundConstants(ref closure, binaryExpr.Left, paramExprs)
-                            && TryCollectBoundConstants(ref closure, binaryExpr.Right, paramExprs);
-                    break;
-            }
-
-            return true;
-        }
-
-        private static bool TryCollectBoundConstants(ref ClosureInfo closure, IList<Expression> exprs, IList<ParameterExpression> paramExprs)
-        {
-            var count = exprs.Count;
-            for (var i = 0; i < count; i++)
-                if (!TryCollectBoundConstants(ref closure, exprs[i], paramExprs))
-                    return false;
-            return true;
-        }
-
-        #endregion
-
-        /// <summary>Supports emitting of selected expressions, e.g. lambdaExpr are not supported yet.
-        /// When emitter find not supported expression it will return false from <see cref="TryEmit"/>, so I could fallback
-        /// to normal and slow Expression.Compile.</summary>
-        private static class EmittingVisitor
-        {
-            private static readonly MethodInfo _getDelegateTargetProperty =
-                typeof(Delegate).GetTypeInfo().DeclaredMethods.First(p => p.Name == "get_Target");
-
-            public static bool TryEmit(Expression expr, IList<ParameterExpression> paramExprs, ILGenerator il, ClosureInfo closure)
-            {
-                switch (expr.NodeType)
-                {
-                    case ExpressionType.Parameter:
-                        return EmitParameter((ParameterExpression)expr, paramExprs, il, closure);
-                    case ExpressionType.Convert:
-                        return EmitConvert((UnaryExpression)expr, paramExprs, il, closure);
-                    case ExpressionType.ArrayIndex:
-                        return EmitArrayIndex((BinaryExpression)expr, paramExprs, il, closure);
-                    case ExpressionType.Constant:
-                        return EmitConstant((ConstantExpression)expr, il, closure);
-                    case ExpressionType.New:
-                        return EmitNew((NewExpression)expr, paramExprs, il, closure);
-                    case ExpressionType.NewArrayInit:
-                        return EmitNewArray((NewArrayExpression)expr, paramExprs, il, closure);
-                    case ExpressionType.MemberInit:
-                        return EmitMemberInit((MemberInitExpression)expr, paramExprs, il, closure);
-                    case ExpressionType.Call:
-                        return EmitMethodCall((MethodCallExpression)expr, paramExprs, il, closure);
-                    case ExpressionType.MemberAccess:
-                        return EmitMemberAccess((MemberExpression)expr, paramExprs, il, closure);
-
-                    case ExpressionType.Lambda:
-                        return EmitNestedLambda((LambdaExpression)expr, paramExprs, il, closure);
-
-                    case ExpressionType.Invoke:
-                        return EmitInvokeLambda((InvocationExpression)expr, paramExprs, il, closure);
-
-                    case ExpressionType.GreaterThan:
-                    case ExpressionType.GreaterThanOrEqual:
-                    case ExpressionType.LessThan:
-                    case ExpressionType.LessThanOrEqual:
-                    case ExpressionType.Equal:
-                    case ExpressionType.NotEqual:
-                        return EmitComparison((BinaryExpression)expr, paramExprs, il, closure);
-
-                    case ExpressionType.AndAlso:
-                    case ExpressionType.OrElse:
-                        return EmitLogicalOperator((BinaryExpression)expr, paramExprs, il, closure);
-
-                    case ExpressionType.Conditional:
-                        return EmitTernararyOperator((ConditionalExpression)expr, paramExprs, il, closure);
-
-                    //case ExpressionType.Coalesce:
-                    default:
-                        return false;
-                }
-            }
-
-            private static bool EmitParameter(ParameterExpression p, IList<ParameterExpression> ps, ILGenerator il, ClosureInfo closure)
-            {
-                var paramIndex = ps.IndexOf(p);
-
-                // if parameter is passed, then just load it on stack
-                if (paramIndex != -1)
-                {
-                    if (closure != null)
-                        paramIndex += 1; // shift parameter indeces by one, because the first one will be closure
-                    LoadParamArg(il, paramIndex);
-                    return true;
-                }
-
-                // Otherwise (parameter isn't passed) then it is probably passed into outer lambda,
-                // so it should be loaded from closure
-                if (closure == null)
-                    return false;
-
-<<<<<<< HEAD
-                LoadParamArg(il, paramIndex);
-=======
-                var usedParamIndex = closure.UsedParamExpressions.IndexOf(p);
-                if (usedParamIndex == -1)
-                    return false;  // what??? no chance
-
-                var closureItemIndex = usedParamIndex + closure.ConstantCount;
-                LoadClosureFieldOrItem(il, closure, closureItemIndex, p.Type);
->>>>>>> 4a658078
-                return true;
-            }
-
-            private static void LoadParamArg(ILGenerator il, int paramIndex)
-            {
-                switch (paramIndex)
-                {
-                    case 0:
-                        il.Emit(OpCodes.Ldarg_0);
-                        break;
-                    case 1:
-                        il.Emit(OpCodes.Ldarg_1);
-                        break;
-                    case 2:
-                        il.Emit(OpCodes.Ldarg_2);
-                        break;
-                    case 3:
-                        il.Emit(OpCodes.Ldarg_3);
-                        break;
-                    default:
-                        if (paramIndex <= byte.MaxValue)
-                            il.Emit(OpCodes.Ldarg_S, (byte)paramIndex);
-                        else
-                            il.Emit(OpCodes.Ldarg, paramIndex);
-                        break;
-                }
-            }
-
-            private static bool EmitBinary(BinaryExpression e, IList<ParameterExpression> ps, ILGenerator il, ClosureInfo closure)
-            {
-                return TryEmit(e.Left, ps, il, closure)
-                    && TryEmit(e.Right, ps, il, closure);
-            }
-
-            private static bool EmitMany(IList<Expression> es, IList<ParameterExpression> ps, ILGenerator il, ClosureInfo closure)
-            {
-                for (int i = 0, n = es.Count; i < n; i++)
-                    if (!TryEmit(es[i], ps, il, closure))
-                        return false;
-                return true;
-            }
-
-            private static bool EmitConvert(UnaryExpression e, IList<ParameterExpression> ps, ILGenerator il, ClosureInfo closure)
-            {
-                if (!TryEmit(e.Operand, ps, il, closure))
-                    return false;
-
-                var targetType = e.Type;
-                if (targetType == typeof(object))
-                    return false;
-
-                if (targetType == typeof(int))
-                    il.Emit(OpCodes.Conv_I4);
-                else if (targetType == typeof(float))
-                    il.Emit(OpCodes.Conv_R4);
-                else if (targetType == typeof(uint))
-                    il.Emit(OpCodes.Conv_U4);
-                else if (targetType == typeof(sbyte))
-                    il.Emit(OpCodes.Conv_I1);
-                else if (targetType == typeof(byte))
-                    il.Emit(OpCodes.Conv_U1);
-                else if (targetType == typeof(short))
-                    il.Emit(OpCodes.Conv_I2);
-                else if (targetType == typeof(ushort))
-                    il.Emit(OpCodes.Conv_U2);
-                else if (targetType == typeof(long))
-                    il.Emit(OpCodes.Conv_I8);
-                else if (targetType == typeof(ulong))
-                    il.Emit(OpCodes.Conv_U8);
-                else if (targetType == typeof(double))
-                    il.Emit(OpCodes.Conv_R8);
-                else
-                    il.Emit(OpCodes.Castclass, targetType);
-
-                return true;
-            }
-
-            private static bool EmitConstant(ConstantExpression e, ILGenerator il, ClosureInfo closure)
-            {
-                var constant = e.Value;
-<<<<<<< HEAD
-                var constantType = e.Type;
-
-=======
->>>>>>> 4a658078
-                if (constant == null)
-                {
-                    il.Emit(OpCodes.Ldnull);
-                }
-<<<<<<< HEAD
-                else if (constant is int || constant is uint
-                    || constant is short || constant is ushort
-                    || constant.GetType().GetTypeInfo().IsEnum)
-                {
-                    EmitLoadConstantInt(il, (int)constant);
-                }
-                else if (constant is sbyte || constant is byte)
-                {
-                    il.Emit(OpCodes.Ldc_I4_S, (byte)constant);
-                }
-                else if (constant is long || constant is ulong)
-                {
-                    // il.Emit(OpCodes.Ldc_I8, (long)constant);
-                    // todo: add support, emit int for smaller numbers
-                    return false;
-                }
-                else if (constant is float)
-                {
-                    il.Emit(OpCodes.Ldc_R4, (float)constant);
-=======
-                else if (constant is int 
-                      || constant.GetType().GetTypeInfo().IsEnum
-                      || constant is char || constant is short || constant is byte
-                      || constant is ushort || constant is sbyte)
-                {
-                    EmitLoadConstantInt(il, (int)constant);
-                }
-                else if (constant is uint)
-                {
-                    unchecked
-                    {
-                        EmitLoadConstantInt(il, (int)(uint)constant);
-                    }
-                }
-                else if (constant is long)
-                {
-                    il.Emit(OpCodes.Ldc_I8, (long)constant);
-                }
-                else if (constant is ulong)
-                {
-                    unchecked
-                    {
-                        il.Emit(OpCodes.Ldc_I8, (long)(ulong)constant);
-                    }
-                }
-                else if (constant is float)
-                {
-                    il.Emit(OpCodes.Ldc_R8, (float)constant);
->>>>>>> 4a658078
-                }
-                else if (constant is double)
-                {
-                    il.Emit(OpCodes.Ldc_R8, (double)constant);
-                }
-                else if (constant is bool)
-                {
-                    il.Emit((bool)constant ? OpCodes.Ldc_I4_1 : OpCodes.Ldc_I4_0);
-                }
-                else if (constant is string)
-                {
-                    il.Emit(OpCodes.Ldstr, (string)constant);
-                }
-                else if (constant is Type)
-                {
-                    il.Emit(OpCodes.Ldtoken, (Type)constant);
-                    var getTypeFromHandle = typeof(Type).GetTypeInfo()
-                        .DeclaredMethods.First(m => m.Name == "GetTypeFromHandle");
-                    il.Emit(OpCodes.Call, getTypeFromHandle);
-                }
-                else if (closure != null)
-                {
-                    var constantIndex = closure.ConstantExpressions.IndexOf(e);
-                    if (constantIndex == -1)
-                        return false;
-                    LoadClosureFieldOrItem(il, closure, constantIndex, e.Type);
-
-                }
-                else return false;
-
-                // boxing the value type, otherwise we can get a strange result when 0 is treated as Null.
-                if (e.Type == typeof(object) &&
-                    constant != null && constant.GetType().GetTypeInfo().IsValueType)
-                    il.Emit(OpCodes.Box, constant.GetType());
-
-                return true;
-            }
-
-            private static void LoadClosureFieldOrItem(ILGenerator il, ClosureInfo closure, int constantIndex, Type constantType)
-            {
-                // load closure argument: Closure object or Closure array
-                il.Emit(OpCodes.Ldarg_0);
-
-                if (!closure.IsArray)
-                {
-                    // load closure field
-                    il.Emit(OpCodes.Ldfld, closure.Fields[constantIndex]);
-                    return;
-                }
-                
-                // load array field
-                il.Emit(OpCodes.Ldfld, ArrayClosure.ArrayField);
-
-                // load array item index
-                EmitLoadConstantInt(il, constantIndex);
-
-                // load item from index
-                il.Emit(OpCodes.Ldelem_Ref);
-
-                // Cast or unbox the object item depending if it is a class or value type
-                if (constantType != typeof(object))
-                {
-                    if (constantType.GetTypeInfo().IsValueType)
-                        il.Emit(OpCodes.Unbox_Any, constantType);
-                    else
-                        il.Emit(OpCodes.Castclass, constantType);
-                }
-            }
-
-            private static bool EmitNew(NewExpression e, IList<ParameterExpression> ps, ILGenerator il, ClosureInfo closure)
-            {
-                if (!EmitMany(e.Arguments, ps, il, closure))
-                    return false;
-                il.Emit(OpCodes.Newobj, e.Constructor);
-                return true;
-            }
-
-            private static bool EmitNewArray(NewArrayExpression e, IList<ParameterExpression> ps, ILGenerator il, ClosureInfo closure)
-            {
-                var elems = e.Expressions;
-                var arrType = e.Type;
-                var elemType = arrType.GetElementType();
-                var isElemOfValueType = elemType.GetTypeInfo().IsValueType;
-
-                var arrVar = il.DeclareLocal(arrType);
-
-                EmitLoadConstantInt(il, elems.Count);
-                il.Emit(OpCodes.Newarr, elemType);
-                il.Emit(OpCodes.Stloc, arrVar);
-
-                for (int i = 0, n = elems.Count; i < n; i++)
-                {
-                    il.Emit(OpCodes.Ldloc, arrVar);
-                    EmitLoadConstantInt(il, i);
-
-                    // loading element address for later copying of value into it.
-                    if (isElemOfValueType)
-                        il.Emit(OpCodes.Ldelema, elemType);
-
-                    if (!TryEmit(elems[i], ps, il, closure))
-                        return false;
-
-                    if (isElemOfValueType)
-                        il.Emit(OpCodes.Stobj, elemType); // store element of value type by array element address
-                    else
-                        il.Emit(OpCodes.Stelem_Ref);
-                }
-
-                il.Emit(OpCodes.Ldloc, arrVar);
-                return true;
-            }
-
-            private static bool EmitArrayIndex(BinaryExpression e, IList<ParameterExpression> ps, ILGenerator il, ClosureInfo closure)
-            {
-                if (!EmitBinary(e, ps, il, closure))
-                    return false;
-                il.Emit(OpCodes.Ldelem_Ref);
-                return true;
-            }
-
-            private static bool EmitMemberInit(MemberInitExpression mi, IList<ParameterExpression> ps, ILGenerator il, ClosureInfo closure)
-            {
-                if (!EmitNew(mi.NewExpression, ps, il, closure))
-                    return false;
-
-                var obj = il.DeclareLocal(mi.Type);
-                il.Emit(OpCodes.Stloc, obj);
-
-                var bindings = mi.Bindings;
-                for (int i = 0, n = bindings.Count; i < n; i++)
-                {
-                    var binding = bindings[i];
-                    if (binding.BindingType != MemberBindingType.Assignment)
-                        return false;
-                    il.Emit(OpCodes.Ldloc, obj);
-
-                    if (!TryEmit(((MemberAssignment)binding).Expression, ps, il, closure))
-                        return false;
-
-                    var prop = binding.Member as PropertyInfo;
-                    if (prop != null)
-                    {
-                        var propSetMethodName = "set_" + prop.Name;
-                        var setMethod = prop.DeclaringType.GetTypeInfo()
-                            .DeclaredMethods.FirstOrDefault(m => m.Name == propSetMethodName);
-                        if (setMethod == null)
-                            return false;
-                        EmitMethodCall(setMethod, il);
-                    }
-                    else
-                    {
-                        var field = binding.Member as FieldInfo;
-                        if (field == null)
-                            return false;
-                        il.Emit(OpCodes.Stfld, field);
-                    }
-                }
-
-                il.Emit(OpCodes.Ldloc, obj);
-                return true;
-            }
-
-            private static bool EmitMethodCall(MethodCallExpression e, IList<ParameterExpression> ps, ILGenerator il, ClosureInfo closure)
-            {
-                var methodOwnerExpr = e.Object;
-                if (methodOwnerExpr != null)
-                {
-                    if (!TryEmit(methodOwnerExpr, ps, il, closure))
-                        return false;
-                    ForValueTypeStoreAndLoadValueAddress(il, methodOwnerExpr.Type);
-                }
-
-                if (e.Arguments.Count != 0 &&
-                    !EmitMany(e.Arguments, ps, il, closure))
-                    return false;
-
-                EmitMethodCall(e.Method, il);
-                return true;
-            }
-
-            private static void ForValueTypeStoreAndLoadValueAddress(ILGenerator il, Type ownerType)
-            {
-                if (ownerType.GetTypeInfo().IsValueType)
-                {
-                    var valueVar = il.DeclareLocal(ownerType);
-                    il.Emit(OpCodes.Stloc, valueVar);
-                    il.Emit(OpCodes.Ldloca, valueVar);
-                }
-            }
-
-            private static bool EmitMemberAccess(MemberExpression e, IList<ParameterExpression> ps, ILGenerator il, ClosureInfo closure)
-            {
-                var memberOwnerExpr = e.Expression;
-                if (memberOwnerExpr != null)
-                {
-                    if (!TryEmit(memberOwnerExpr, ps, il, closure))
-                        return false;
-                    ForValueTypeStoreAndLoadValueAddress(il, memberOwnerExpr.Type);
-                }
-
-                var field = e.Member as FieldInfo;
-                if (field != null)
-                {
-                    il.Emit(field.IsStatic ? OpCodes.Ldsfld : OpCodes.Ldfld, field);
-                    return true;
-                }
-
-                var prop = e.Member as PropertyInfo;
-                if (prop != null)
-                {
-                    var propGetMethodName = "get_" + prop.Name;
-                    var getMethod = prop.DeclaringType.GetTypeInfo()
-                        .DeclaredMethods.FirstOrDefault(_ => _.Name == propGetMethodName);
-                    if (getMethod == null)
-                        return false;
-                    EmitMethodCall(getMethod, il);
-                }
-                return true;
-            }
-
-            private static bool EmitNestedLambda(LambdaExpression lambdaExpr, IList<ParameterExpression> paramExprs, ILGenerator il, ClosureInfo closure)
-            {
-                // First, find in closed compiled lambdas the one corresponding to the current lambda expression.
-                var nestedLambdas = closure.NestedLambdas;
-                var nestedLambdaIndex = nestedLambdas.Count - 1;
-                while (nestedLambdaIndex >= 0 && nestedLambdas[nestedLambdaIndex].LambdaExpr != lambdaExpr)
-                    --nestedLambdaIndex;
-
-                // Situation with not found lambda is not possible/exceptional - 
-                // means that we somehow skipped the lambda expression while collecteing closure info.
-                if (nestedLambdaIndex == -1)
-                    return false;
-
-                var nestedLambdaInfo = nestedLambdas[nestedLambdaIndex];
-                var nestedLambda = nestedLambdaInfo.Lambda;
-                var nestedLambdaType = nestedLambda.GetType();
-
-                // Next we are loading compiled lambda on stack
-                var closureItemIndex = nestedLambdaIndex + closure.ConstantCount + closure.UsedParamCount;
-                LoadClosureFieldOrItem(il, closure, closureItemIndex, nestedLambdaType);
-
-                // If lambda does not use any outer parameters to be set in closure, then we're done
-                var nestedLambdaClosure = nestedLambdaInfo.ClosureInfo;
-                if (nestedLambdaClosure == null ||
-                    nestedLambdaClosure.UsedParamExpressions == null)
-                    return true;
-
-                // Sets closure param placeholder fields to the param values 
-                var nestedLambdaUsedParamExprs = nestedLambdaClosure.UsedParamExpressions;
-                for (var i = 0; i < nestedLambdaUsedParamExprs.Count; i++)
-                {
-                    var nestedUsedParamExpr = nestedLambdaUsedParamExprs[i];
-
-                    // copy lambda field on stack in order to set it Target.Param to param value
-                    il.Emit(OpCodes.Dup);
-
-                    // load lambda.Target property
-                    EmitMethodCall(_getDelegateTargetProperty, il);
-
-                    // params go after constants
-                    var nestedUsedParamIndex = i + nestedLambdaClosure.ConstantCount;
-
-                    if (nestedLambdaClosure.IsArray)
-                    {
-                        // load array field
-                        il.Emit(OpCodes.Ldfld, ArrayClosure.ArrayField);
-
-                        // load array item index
-                        EmitLoadConstantInt(il, nestedUsedParamIndex);
-                    }
-
-                    var paramIndex = paramExprs.IndexOf(nestedUsedParamExpr);
-                    if (paramIndex != -1) // load param from inout params
-                    {
-                        // +1 is set cause of added first closure argument
-                        LoadParamArg(il, paramIndex + 1);
-                    }
-                    else // load parameter from outer closure
-                    {
-                        if (closure.UsedParamExpressions == null)
-                            return false; // impossible, better to throw?
-
-                        var outerClosureParamIndex = closure.UsedParamExpressions.IndexOf(nestedUsedParamExpr);
-                        if (outerClosureParamIndex == -1)
-                            return false; // impossible, better to throw?
-
-                        var outerClosureParamItemIndex = closure.ConstantCount + outerClosureParamIndex;
-                        LoadClosureFieldOrItem(il, closure, outerClosureParamItemIndex, nestedUsedParamExpr.Type);
-                    }
-
-                    if (nestedLambdaClosure.IsArray)
-                    {
-                        // box value types before setting the object array item
-                        if (nestedUsedParamExpr.Type.GetTypeInfo().IsValueType)
-                            il.Emit(OpCodes.Box, nestedUsedParamExpr.Type);
-
-                        // load item from index
-                        il.Emit(OpCodes.Stelem_Ref);
-                    }
-                    else
-                    {
-                        var closedParamField = nestedLambdaClosure.Fields[nestedUsedParamIndex];
-                        il.Emit(OpCodes.Stfld, closedParamField);
-                    }
-                }
-
-                return true;
-            }
-
-            private static bool EmitInvokeLambda(InvocationExpression e, IList<ParameterExpression> paramExprs, ILGenerator il, ClosureInfo closure)
-            {
-                if (!TryEmit(e.Expression, paramExprs, il, closure) ||
-                    !EmitMany(e.Arguments, paramExprs, il, closure))
-                    return false;
-
-                var invokeMethod = e.Expression.Type.GetTypeInfo().DeclaredMethods.First(m => m.Name == "Invoke");
-                EmitMethodCall(invokeMethod, il);
-                return true;
-            }
-
-            private static bool EmitComparison(BinaryExpression e, IList<ParameterExpression> ps, ILGenerator il, ClosureInfo closure)
-            {
-<<<<<<< HEAD
-                if (!EmitBinary(e, ps, il, closure))
-                    return false;
-=======
-                if (!TryEmit(e.Left, ps, il, closure) || 
-                    !TryEmit(e.Right, ps, il, closure))
-                    return false;
-
->>>>>>> 4a658078
-                switch (e.NodeType)
-                {
-                    case ExpressionType.Equal:
-                        il.Emit(OpCodes.Ceq);
-                        break;
-                    case ExpressionType.LessThan:
-                        il.Emit(OpCodes.Clt);
-                        break;
-                    case ExpressionType.GreaterThan:
-                        il.Emit(OpCodes.Cgt);
-                        break;
-                    case ExpressionType.NotEqual:
-                        il.Emit(OpCodes.Ceq);
-                        il.Emit(OpCodes.Ldc_I4_0);
-                        il.Emit(OpCodes.Ceq);
-                        break;
-                    case ExpressionType.LessThanOrEqual:
-                        il.Emit(OpCodes.Cgt);
-                        il.Emit(OpCodes.Ldc_I4_0);
-                        il.Emit(OpCodes.Ceq);
-                        break;
-                    case ExpressionType.GreaterThanOrEqual:
-                        il.Emit(OpCodes.Clt);
-                        il.Emit(OpCodes.Ldc_I4_0);
-                        il.Emit(OpCodes.Ceq);
-                        break;
-                }
-                return true;
-            }
-
-            private static bool EmitLogicalOperator(BinaryExpression e, IList<ParameterExpression> ps, ILGenerator il, ClosureInfo closure)
-            {
-                if (!TryEmit(e.Left, ps, il, closure))
-                    return false;
-
-                var labelSkipRight = il.DefineLabel();
-                var isAnd = e.NodeType == ExpressionType.AndAlso;
-                il.Emit(isAnd ? OpCodes.Brfalse_S : OpCodes.Brtrue_S, labelSkipRight);
-
-                if (!TryEmit(e.Right, ps, il, closure))
-                    return false;
-                var labelDone = il.DefineLabel();
-                il.Emit(OpCodes.Br, labelDone);
-
-                il.MarkLabel(labelSkipRight); // label the second branch
-                il.Emit(isAnd ? OpCodes.Ldc_I4_0 : OpCodes.Ldc_I4_1);
-
-                il.MarkLabel(labelDone);
-                return true;
-            }
-
-            private static bool EmitTernararyOperator(ConditionalExpression e, IList<ParameterExpression> ps, ILGenerator il, ClosureInfo closure)
-            {
-                if (!TryEmit(e.Test, ps, il, closure))
-                    return false;
-
-                var labelIfFalse = il.DefineLabel();
-                il.Emit(OpCodes.Brfalse_S, labelIfFalse);
-
-                if (!TryEmit(e.IfTrue, ps, il, closure))
-                    return false;
-
-                var labelDone = il.DefineLabel();
-                il.Emit(OpCodes.Br, labelDone);
-
-                il.MarkLabel(labelIfFalse);
-                if (!TryEmit(e.IfFalse, ps, il, closure))
-                    return false;
-
-                il.MarkLabel(labelDone);
-                return true;
-            }
-
-            private static void EmitMethodCall(MethodInfo method, ILGenerator il)
-            {
-                il.Emit(method.IsVirtual ? OpCodes.Callvirt : OpCodes.Call, method);
-            }
-
-            private static void EmitLoadConstantInt(ILGenerator il, int i)
-            {
-                switch (i)
-                {
-                    case -1:
-                        il.Emit(OpCodes.Ldc_I4_M1);
-                        break;
-                    case 0:
-                        il.Emit(OpCodes.Ldc_I4_0);
-                        break;
-                    case 1:
-                        il.Emit(OpCodes.Ldc_I4_1);
-                        break;
-                    case 2:
-                        il.Emit(OpCodes.Ldc_I4_2);
-                        break;
-                    case 3:
-                        il.Emit(OpCodes.Ldc_I4_3);
-                        break;
-                    case 4:
-                        il.Emit(OpCodes.Ldc_I4_4);
-                        break;
-                    case 5:
-                        il.Emit(OpCodes.Ldc_I4_5);
-                        break;
-                    case 6:
-                        il.Emit(OpCodes.Ldc_I4_6);
-                        break;
-                    case 7:
-                        il.Emit(OpCodes.Ldc_I4_7);
-                        break;
-                    case 8:
-                        il.Emit(OpCodes.Ldc_I4_8);
-                        break;
-                    default:
-                        il.Emit(OpCodes.Ldc_I4, i);
-                        break;
-                }
-            }
-        }
-    }
+/*
+The MIT License (MIT)
+
+Copyright (c) 2016 Maksim Volkau
+
+Permission is hereby granted, free of charge, to any person obtaining a copy
+of this software and associated documentation files (the "Software"), to deal
+in the Software without restriction, including without limitation the rights
+to use, copy, modify, merge, publish, distribute, sublicense, and/or sell
+copies of the Software, and to permit persons to whom the Software is
+furnished to do so, subject to the following conditions:
+
+The above copyright notice and this permission notice shall be included AddOrUpdateServiceFactory
+all copies or substantial portions of the Software.
+
+THE SOFTWARE IS PROVIDED "AS IS", WITHOUT WARRANTY OF ANY KIND, EXPRESS OR
+IMPLIED, INCLUDING BUT NOT LIMITED TO THE WARRANTIES OF MERCHANTABILITY,
+FITNESS FOR A PARTICULAR PURPOSE AND NONINFRINGEMENT. IN NO EVENT SHALL THE
+AUTHORS OR COPYRIGHT HOLDERS BE LIABLE FOR ANY CLAIM, DAMAGES OR OTHER
+LIABILITY, WHETHER IN AN ACTION OF CONTRACT, TORT OR OTHERWISE, ARISING FROM,
+OUT OF OR IN CONNECTION WITH THE SOFTWARE OR THE USE OR OTHER DEALINGS IN
+THE SOFTWARE.
+*/
+
+namespace FastExpressionCompiler
+{
+    using System;
+    using System.Collections.Generic;
+    using System.Linq;
+    using System.Linq.Expressions;
+    using System.Reflection;
+    using System.Reflection.Emit;
+
+    /// <summary>Compiles expression to delegate by emitting the IL directly.
+    /// The emitter is ~20 times faster than Expression.Compile.</summary>
+    public static partial class ExpressionCompiler
+    {
+        // ReSharper disable once RedundantAssignment
+        static partial void TryCompile<TDelegate>(ref TDelegate compileDelegate,
+            Expression bodyExpr,
+            IList<ParameterExpression> paramExprs,
+            Type[] paramTypes,
+            Type returnType) where TDelegate : class
+        {
+            compileDelegate = TryCompile<TDelegate>(bodyExpr, paramExprs, paramTypes, returnType);
+        }
+
+        /// <summary>First tries to compile fast and if failed (null result), then falls back to Expression.Compile.</summary>
+        /// <typeparam name="T">Type of compiled delegate return result.</typeparam>
+        /// <param name="lambdaExpr">Expr to compile.</param>
+        /// <returns>Compiled delegate.</returns>
+        public static Func<T> Compile<T>(Expression<Func<T>> lambdaExpr)
+        {
+            return TryCompile<Func<T>>(lambdaExpr.Body, lambdaExpr.Parameters, _emptyTypes, typeof(T))
+                   ?? lambdaExpr.Compile();
+        }
+
+        /// <summary>Compiles lambda expression to <typeparamref name="TDelegate"/>.</summary>
+        /// <typeparam name="TDelegate">The compatible delegate type, otherwise case will throw.</typeparam>
+        /// <param name="lambdaExpr">Lambda expression to compile.</param>
+        /// <returns>Compiled delegate.</returns>
+        public static TDelegate Compile<TDelegate>(LambdaExpression lambdaExpr)
+            where TDelegate : class
+        {
+            return TryCompile<TDelegate>(lambdaExpr) ?? (TDelegate)(object)lambdaExpr.Compile();
+        }
+
+        /// <summary>Tries to compile lambda expression to <typeparamref name="TDelegate"/>.</summary>
+        /// <typeparam name="TDelegate">The compatible delegate type, otherwise case will throw.</typeparam>
+        /// <param name="lambdaExpr">Lambda expression to compile.</param>
+        /// <returns>Compiled delegate.</returns>
+        public static TDelegate TryCompile<TDelegate>(LambdaExpression lambdaExpr)
+            where TDelegate : class
+        {
+            var paramExprs = lambdaExpr.Parameters;
+            var paramTypes = GetParamExprTypes(paramExprs);
+            var expr = lambdaExpr.Body;
+            return TryCompile<TDelegate>(expr, paramExprs, paramTypes, expr.Type);
+        }
+
+        private static Type[] GetParamExprTypes(IList<ParameterExpression> paramExprs)
+        {
+            var paramsCount = paramExprs.Count;
+            if (paramsCount == 0)
+                return _emptyTypes;
+
+            if (paramsCount == 1)
+                return new[] { paramExprs[0].Type };
+
+            var paramTypes = new Type[paramsCount];
+            for (var i = 0; i < paramTypes.Length; i++)
+                paramTypes[i] = paramExprs[i].Type;
+            return paramTypes;
+        }
+
+        /// <summary>Compiles expression to delegate by emitting the IL. 
+        /// If sub-expressions are not supported by emitter, then the method returns null.
+        /// The usage should be calling the method, if result is null then calling the Expression.Compile.</summary>
+        /// <param name="bodyExpr">Lambda body.</param>
+        /// <param name="paramExprs">Lambda parameter expressions.</param>
+        /// <param name="paramTypes">The types of parameters.</param>
+        /// <param name="returnType">The return type.</param>
+        /// <returns>Result delegate or null, if unable to compile.</returns>
+        public static TDelegate TryCompile<TDelegate>(
+            Expression bodyExpr,
+            IList<ParameterExpression> paramExprs,
+            Type[] paramTypes,
+            Type returnType) where TDelegate : class
+        {
+            ClosureInfo ignored = null;
+            return (TDelegate)TryCompile(ref ignored,
+                typeof(TDelegate), paramTypes, returnType, bodyExpr, paramExprs);
+        }
+
+        private static object TryCompile(ref ClosureInfo closureInfo,
+            Type delegateType, Type[] paramTypes, Type returnType,
+            Expression bodyExpr, IList<ParameterExpression> paramExprs)
+        {
+            if (!TryCollectBoundConstants(ref closureInfo, bodyExpr, paramExprs))
+                return null;
+
+            if (closureInfo != null)
+                closureInfo.ConstructClosure();
+
+            var method = GetDynamicMethod(paramTypes, returnType, closureInfo);
+
+            var il = method.GetILGenerator();
+
+            if (!EmittingVisitor.TryEmit(bodyExpr, paramExprs, il, closureInfo))
+                return null;
+
+            il.Emit(OpCodes.Ret); // emits return from generated method
+
+            // create open delegate with closure object
+            if (closureInfo == null)
+                return method.CreateDelegate(delegateType);
+
+            return method.CreateDelegate(delegateType, closureInfo.ClosureObject);
+        }
+
+        private static DynamicMethod GetDynamicMethod(Type[] paramTypes, Type returnType, ClosureInfo closureInfo)
+        {
+            if (closureInfo == null)
+                return new DynamicMethod(string.Empty, returnType, paramTypes,
+                    typeof(ExpressionCompiler), skipVisibility: true);
+
+            var closureType = closureInfo.ClosureObject.GetType();
+            var closureAndParamTypes = GetClosureAndParamTypes(paramTypes, closureType);
+
+            return new DynamicMethod(string.Empty, returnType, closureAndParamTypes, closureType, skipVisibility: true);
+        }
+
+        private static Type[] GetClosureAndParamTypes(Type[] paramTypes, Type closureType)
+        {
+            var paramCount = paramTypes.Length;
+            if (paramCount == 0)
+                return new[] { closureType };
+
+            var closureAndParamTypes = new Type[paramCount + 1];
+            closureAndParamTypes[0] = closureType;
+            if (paramCount == 1)
+                closureAndParamTypes[1] = paramTypes[0];
+            else if (paramCount > 1)
+                Array.Copy(paramTypes, 0, closureAndParamTypes, 1, paramCount);
+
+            return closureAndParamTypes;
+        }
+
+        private sealed class ClosureInfo
+        {
+            public List<ConstantExpression> ConstantExpressions { get; private set; }
+            public List<ParameterExpression> UsedParamExpressions { get; private set; }
+            public List<NestedLambdaInfo> NestedLambdas { get; private set; }
+
+            public FieldInfo[] Fields { get; private set; }
+
+            public bool IsArray { get; private set; }
+
+            public object ClosureObject { get; private set; }
+
+            public int ConstantCount { get { return ConstantExpressions == null ? 0 : ConstantExpressions.Count; } }
+
+            public int UsedParamCount { get { return UsedParamExpressions == null ? 0 : UsedParamExpressions.Count; } }
+
+            public int NestedLambdaCount { get { return NestedLambdas == null ? 0 : NestedLambdas.Count; } }
+
+            public void Add(ConstantExpression expr)
+            {
+                if (ConstantExpressions == null)
+                    ConstantExpressions = new List<ConstantExpression>();
+                ConstantExpressions.Add(expr);
+            }
+
+            public void Add(ParameterExpression expr)
+            {
+                if (UsedParamExpressions == null)
+                    UsedParamExpressions = new List<ParameterExpression>();
+                UsedParamExpressions.Add(expr);
+            }
+
+            public void Add(NestedLambdaInfo nestedLambdaInfo)
+            {
+                if (NestedLambdas == null)
+                    NestedLambdas = new List<NestedLambdaInfo>();
+                NestedLambdas.Add(nestedLambdaInfo);
+            }
+
+            public void ConstructClosure()
+            {
+                var constantCount = ConstantCount;
+                var constantPlusParamCount = constantCount + UsedParamCount;
+                var totalItemCount = constantPlusParamCount + NestedLambdaCount;
+
+                var items = new object[totalItemCount];
+
+                // Deciding to create typed or array based closure, based on number of closed constants
+                // Not null array of contstant types means a typed closure can be created
+                var typedClosureCreateMethods = Closure.TypedClosureCreateMethods;
+                var constantTypes = totalItemCount <= typedClosureCreateMethods.Length ? new Type[totalItemCount] : null;
+
+                if (ConstantExpressions != null)
+                    for (var i = 0; i < ConstantExpressions.Count; i++)
+                    {
+                        var constantExpr = ConstantExpressions[i];
+                        items[i] = constantExpr.Value;
+                        if (constantTypes != null)
+                            constantTypes[i] = constantExpr.Type;
+                    }
+
+                if (UsedParamExpressions != null)
+                    for (var i = 0; i < UsedParamExpressions.Count; i++)
+                    {
+                        items[constantCount + i] = null;
+                        if (constantTypes != null)
+                            constantTypes[constantCount + i] = UsedParamExpressions[i].Type;
+                    }
+
+                if (NestedLambdas != null)
+                    for (var i = 0; i < NestedLambdas.Count; i++)
+                    {
+                        var lambda = NestedLambdas[i].Lambda;
+                        items[constantPlusParamCount + i] = lambda;
+                        if (constantTypes != null)
+                            constantTypes[constantPlusParamCount + i] = lambda.GetType();
+                    }
+
+                if (constantTypes != null)
+                {
+                    var createClosureMethod = typedClosureCreateMethods[totalItemCount - 1];
+                    var createClosure = createClosureMethod.MakeGenericMethod(constantTypes);
+
+                    var closure = createClosure.Invoke(null, items);
+
+                    var fields = closure.GetType().GetTypeInfo().DeclaredFields;
+                    var fieldsArray = fields as FieldInfo[] ?? fields.ToArray();
+
+                    ClosureObject = closure;
+                    Fields = fieldsArray;
+                }
+                else
+                {
+                    ClosureObject = new ArrayClosure(items);
+                    IsArray = true;
+                }
+            }
+        }
+
+        #region Closures
+
+        internal static class Closure
+        {
+            public static readonly MethodInfo[] TypedClosureCreateMethods =
+                typeof(Closure).GetTypeInfo().DeclaredMethods.ToArray();
+
+            public static Closure<T1> CreateClosure<T1>(T1 v1)
+            {
+                return new Closure<T1>(v1);
+            }
+
+            public static Closure<T1, T2> CreateClosure<T1, T2>(T1 v1, T2 v2)
+            {
+                return new Closure<T1, T2>(v1, v2);
+            }
+
+            public static Closure<T1, T2, T3> CreateClosure<T1, T2, T3>(T1 v1, T2 v2, T3 v3)
+            {
+                return new Closure<T1, T2, T3>(v1, v2, v3);
+            }
+
+            public static Closure<T1, T2, T3, T4> CreateClosure<T1, T2, T3, T4>(T1 v1, T2 v2, T3 v3, T4 v4)
+            {
+                return new Closure<T1, T2, T3, T4>(v1, v2, v3, v4);
+            }
+
+            public static Closure<T1, T2, T3, T4, T5> CreateClosure<T1, T2, T3, T4, T5>(T1 v1, T2 v2, T3 v3, T4 v4,
+                T5 v5)
+            {
+                return new Closure<T1, T2, T3, T4, T5>(v1, v2, v3, v4, v5);
+            }
+
+            public static Closure<T1, T2, T3, T4, T5, T6> CreateClosure<T1, T2, T3, T4, T5, T6>(T1 v1, T2 v2, T3 v3,
+                T4 v4, T5 v5, T6 v6)
+            {
+                return new Closure<T1, T2, T3, T4, T5, T6>(v1, v2, v3, v4, v5, v6);
+            }
+
+            public static Closure<T1, T2, T3, T4, T5, T6, T7> CreateClosure<T1, T2, T3, T4, T5, T6, T7>(T1 v1, T2 v2,
+                T3 v3, T4 v4, T5 v5, T6 v6, T7 v7)
+            {
+                return new Closure<T1, T2, T3, T4, T5, T6, T7>(v1, v2, v3, v4, v5, v6, v7);
+            }
+
+            public static Closure<T1, T2, T3, T4, T5, T6, T7, T8> CreateClosure<T1, T2, T3, T4, T5, T6, T7, T8>(
+                T1 v1, T2 v2, T3 v3, T4 v4, T5 v5, T6 v6, T7 v7, T8 v8)
+            {
+                return new Closure<T1, T2, T3, T4, T5, T6, T7, T8>(v1, v2, v3, v4, v5, v6, v7, v8);
+            }
+
+            public static Closure<T1, T2, T3, T4, T5, T6, T7, T8, T9> CreateClosure<T1, T2, T3, T4, T5, T6, T7, T8, T9>(
+                T1 v1, T2 v2, T3 v3, T4 v4, T5 v5, T6 v6, T7 v7, T8 v8, T9 v9)
+            {
+                return new Closure<T1, T2, T3, T4, T5, T6, T7, T8, T9>(v1, v2, v3, v4, v5, v6, v7, v8, v9);
+            }
+
+            public static Closure<T1, T2, T3, T4, T5, T6, T7, T8, T9, T10> CreateClosure<T1, T2, T3, T4, T5, T6, T7, T8, T9, T10>(
+                T1 v1, T2 v2, T3 v3, T4 v4, T5 v5, T6 v6, T7 v7, T8 v8, T9 v9, T10 v10)
+            {
+                return new Closure<T1, T2, T3, T4, T5, T6, T7, T8, T9, T10>(v1, v2, v3, v4, v5, v6, v7, v8, v9, v10);
+            }
+        }
+
+        internal sealed class Closure<T1>
+        {
+            public T1 V1;
+
+            public Closure(T1 v1)
+            {
+                V1 = v1;
+            }
+        }
+
+        internal sealed class Closure<T1, T2>
+        {
+            public T1 V1;
+            public T2 V2;
+
+            public Closure(T1 v1, T2 v2)
+            {
+                V1 = v1;
+                V2 = v2;
+            }
+        }
+
+        internal sealed class Closure<T1, T2, T3>
+        {
+            public T1 V1;
+            public T2 V2;
+            public T3 V3;
+
+            public Closure(T1 v1, T2 v2, T3 v3)
+            {
+                V1 = v1;
+                V2 = v2;
+                V3 = v3;
+            }
+        }
+
+        internal sealed class Closure<T1, T2, T3, T4>
+        {
+            public T1 V1;
+            public T2 V2;
+            public T3 V3;
+            public T4 V4;
+
+            public Closure(T1 v1, T2 v2, T3 v3, T4 v4)
+            {
+                V1 = v1;
+                V2 = v2;
+                V3 = v3;
+                V4 = v4;
+            }
+        }
+
+        internal sealed class Closure<T1, T2, T3, T4, T5>
+        {
+            public T1 V1;
+            public T2 V2;
+            public T3 V3;
+            public T4 V4;
+            public T5 V5;
+
+            public Closure(T1 v1, T2 v2, T3 v3, T4 v4, T5 v5)
+            {
+                V1 = v1;
+                V2 = v2;
+                V3 = v3;
+                V4 = v4;
+                V5 = v5;
+            }
+        }
+
+        internal sealed class Closure<T1, T2, T3, T4, T5, T6>
+        {
+            public T1 V1;
+            public T2 V2;
+            public T3 V3;
+            public T4 V4;
+            public T5 V5;
+            public T6 V6;
+
+            public Closure(T1 v1, T2 v2, T3 v3, T4 v4, T5 v5, T6 v6)
+            {
+                V1 = v1;
+                V2 = v2;
+                V3 = v3;
+                V4 = v4;
+                V5 = v5;
+                V6 = v6;
+            }
+        }
+
+        internal sealed class Closure<T1, T2, T3, T4, T5, T6, T7>
+        {
+            public T1 V1;
+            public T2 V2;
+            public T3 V3;
+            public T4 V4;
+            public T5 V5;
+            public T6 V6;
+            public T7 V7;
+
+            public Closure(T1 v1, T2 v2, T3 v3, T4 v4, T5 v5, T6 v6, T7 v7)
+            {
+                V1 = v1;
+                V2 = v2;
+                V3 = v3;
+                V4 = v4;
+                V5 = v5;
+                V6 = v6;
+                V7 = v7;
+            }
+        }
+
+        internal sealed class Closure<T1, T2, T3, T4, T5, T6, T7, T8>
+        {
+            public T1 V1;
+            public T2 V2;
+            public T3 V3;
+            public T4 V4;
+            public T5 V5;
+            public T6 V6;
+            public T7 V7;
+            public T8 V8;
+
+            public Closure(T1 v1, T2 v2, T3 v3, T4 v4, T5 v5, T6 v6, T7 v7, T8 v8)
+            {
+                V1 = v1;
+                V2 = v2;
+                V3 = v3;
+                V4 = v4;
+                V5 = v5;
+                V6 = v6;
+                V7 = v7;
+                V8 = v8;
+            }
+        }
+
+        internal sealed class Closure<T1, T2, T3, T4, T5, T6, T7, T8, T9>
+        {
+            public T1 V1;
+            public T2 V2;
+            public T3 V3;
+            public T4 V4;
+            public T5 V5;
+            public T6 V6;
+            public T7 V7;
+            public T8 V8;
+            public T9 V9;
+
+            public Closure(T1 v1, T2 v2, T3 v3, T4 v4, T5 v5, T6 v6, T7 v7, T8 v8, T9 v9)
+            {
+                V1 = v1;
+                V2 = v2;
+                V3 = v3;
+                V4 = v4;
+                V5 = v5;
+                V6 = v6;
+                V7 = v7;
+                V8 = v8;
+                V9 = v9;
+            }
+        }
+
+        internal sealed class Closure<T1, T2, T3, T4, T5, T6, T7, T8, T9, T10>
+        {
+            public T1 V1;
+            public T2 V2;
+            public T3 V3;
+            public T4 V4;
+            public T5 V5;
+            public T6 V6;
+            public T7 V7;
+            public T8 V8;
+            public T9 V9;
+            public T10 V10;
+
+            public Closure(T1 v1, T2 v2, T3 v3, T4 v4, T5 v5, T6 v6, T7 v7, T8 v8, T9 v9, T10 v10)
+            {
+                V1 = v1;
+                V2 = v2;
+                V3 = v3;
+                V4 = v4;
+                V5 = v5;
+                V6 = v6;
+                V7 = v7;
+                V8 = v8;
+                V9 = v9;
+                V10 = v10;
+            }
+        }
+
+        internal sealed class ArrayClosure
+        {
+            public readonly object[] Constants;
+            public static FieldInfo ArrayField = typeof(ArrayClosure).GetTypeInfo().DeclaredFields.First(f => !f.IsStatic);
+
+            public ArrayClosure(object[] constants)
+            {
+                Constants = constants;
+            }
+        }
+
+        #endregion
+
+        #region Collect Bound Constants
+
+        private sealed class NestedLambdaInfo
+        {
+            public readonly object Lambda;
+            public readonly Expression LambdaExpr; // to find the lambda in bigger parent expression
+            public readonly ClosureInfo ClosureInfo;
+
+            public NestedLambdaInfo(object lambda, Expression lambdaExpr, ClosureInfo closureInfo)
+            {
+                Lambda = lambda;
+                LambdaExpr = lambdaExpr;
+                ClosureInfo = closureInfo;
+            }
+        }
+
+        private static bool IsBoundConstant(object value)
+        {
+            if (value == null)
+                return false;
+
+            var typeInfo = value.GetType().GetTypeInfo();
+            return !typeInfo.IsPrimitive 
+                && !(value is string) 
+                && !(value is Type)
+                && !typeInfo.IsEnum;
+        }
+
+        private static readonly Type[] _emptyTypes = new Type[0];
+
+        // @paramExprs is required for nested lambda compilation
+        private static bool TryCollectBoundConstants(ref ClosureInfo closure, Expression expr, IList<ParameterExpression> paramExprs)
+        {
+            if (expr == null)
+                return false;
+
+            switch (expr.NodeType)
+            {
+                case ExpressionType.Constant:
+                    var constantExpr = (ConstantExpression)expr;
+                    var constantValue = constantExpr.Value;
+
+                    if (constantValue is Delegate ||
+                        IsBoundConstant(constantValue))
+                    {
+                        closure = closure ?? new ClosureInfo();
+                        closure.Add(constantExpr);
+                    }
+
+                    break;
+
+                case ExpressionType.Parameter:
+                    // if parameter is used But no passed (not in param expressions)
+                    // it means param is provided by outer lambda and should be put in closure for current lambda
+                    var paramExpr = (ParameterExpression)expr;
+                    if (paramExprs.IndexOf(paramExpr) == -1)
+                    {
+                        closure = closure ?? new ClosureInfo();
+                        closure.Add(paramExpr);
+                    }
+                    break;
+
+                case ExpressionType.Call:
+                    var methodCallExpr = (MethodCallExpression)expr;
+                    var methodOwnerExpr = methodCallExpr.Object;
+
+                    return (methodOwnerExpr == null
+                        || TryCollectBoundConstants(ref closure, methodOwnerExpr, paramExprs))
+                        && TryCollectBoundConstants(ref closure, methodCallExpr.Arguments, paramExprs);
+
+                case ExpressionType.MemberAccess:
+                    var memberExpr = ((MemberExpression)expr).Expression;
+                    return memberExpr == null 
+                        || TryCollectBoundConstants(ref closure, memberExpr, paramExprs);
+
+                case ExpressionType.New:
+                    return TryCollectBoundConstants(ref closure, ((NewExpression)expr).Arguments, paramExprs);
+
+                case ExpressionType.NewArrayInit:
+                    return TryCollectBoundConstants(ref closure, ((NewArrayExpression)expr).Expressions, paramExprs);
+
+                // property initializer
+                case ExpressionType.MemberInit:
+                    var memberInitExpr = (MemberInitExpression)expr;
+                    if (!TryCollectBoundConstants(ref closure, memberInitExpr.NewExpression, paramExprs))
+                        return false;
+
+                    var memberBindings = memberInitExpr.Bindings;
+                    for (var i = 0; i < memberBindings.Count; ++i)
+                    {
+                        var memberBinding = memberBindings[i];
+                        if (memberBinding.BindingType == MemberBindingType.Assignment &&
+                            !TryCollectBoundConstants(ref closure, ((MemberAssignment)memberBinding).Expression, paramExprs))
+                            return false;
+                    }
+                    break;
+
+                // nested lambda
+                case ExpressionType.Lambda:
+
+                    // 1. Try to compile nested lambda in place
+                    // 2. Check that parameters used in compiled lambda are passed or closed by outer lambda
+                    // 3. Add the compiled lambda to closure of outer lambda for later invocation
+
+                    var lambdaExpr = (LambdaExpression)expr;
+                    var lambdaParamExprs = lambdaExpr.Parameters;
+                    var paramTypes = GetParamExprTypes(lambdaParamExprs);
+
+                    ClosureInfo nestedClosure = null;
+                    var lambda = TryCompile(ref nestedClosure,
+                        lambdaExpr.Type, paramTypes, lambdaExpr.Body.Type, lambdaExpr.Body, lambdaParamExprs);
+
+                    if (lambda == null)
+                        return false;
+
+                    var lambdaInfo = new NestedLambdaInfo(lambda, lambdaExpr, nestedClosure);
+
+                    closure = closure ?? new ClosureInfo();
+                    closure.Add(lambdaInfo);
+
+                    // if nested parameter is no matched with any outer parameter, that ensure it goes to outer closure
+                    if (nestedClosure != null && nestedClosure.UsedParamExpressions != null)
+                    {
+                        var nestedClosedParams = nestedClosure.UsedParamExpressions;
+                        for (var i = 0; i < nestedClosedParams.Count; i++)
+                        {
+                            var nestedClosedParamExpr = nestedClosedParams[i];
+                            if (paramExprs.Count == 0 ||
+                                paramExprs.IndexOf(nestedClosedParamExpr) == -1)
+                            {
+                                closure.Add(nestedClosedParamExpr);
+                            }
+                        }
+                    }
+
+                    break;
+
+                case ExpressionType.Invoke:
+                    var invocationExpr = (InvocationExpression)expr;
+                    return TryCollectBoundConstants(ref closure, invocationExpr.Expression, paramExprs)
+                        && TryCollectBoundConstants(ref closure, invocationExpr.Arguments, paramExprs);
+
+                case ExpressionType.Conditional:
+                    var conditionalExpr = (ConditionalExpression)expr;
+                    return TryCollectBoundConstants(ref closure, conditionalExpr.Test, paramExprs)
+                        && TryCollectBoundConstants(ref closure, conditionalExpr.IfTrue, paramExprs)
+                        && TryCollectBoundConstants(ref closure, conditionalExpr.IfFalse, paramExprs);
+
+                default:
+                    var unaryExpr = expr as UnaryExpression;
+                    if (unaryExpr != null)
+                        return TryCollectBoundConstants(ref closure, unaryExpr.Operand, paramExprs);
+
+                    var binaryExpr = expr as BinaryExpression;
+                    if (binaryExpr != null)
+                        return TryCollectBoundConstants(ref closure, binaryExpr.Left, paramExprs)
+                            && TryCollectBoundConstants(ref closure, binaryExpr.Right, paramExprs);
+                    break;
+            }
+
+            return true;
+        }
+
+        private static bool TryCollectBoundConstants(ref ClosureInfo closure, IList<Expression> exprs, IList<ParameterExpression> paramExprs)
+        {
+            var count = exprs.Count;
+            for (var i = 0; i < count; i++)
+                if (!TryCollectBoundConstants(ref closure, exprs[i], paramExprs))
+                    return false;
+            return true;
+        }
+
+        #endregion
+
+        /// <summary>Supports emitting of selected expressions, e.g. lambdaExpr are not supported yet.
+        /// When emitter find not supported expression it will return false from <see cref="TryEmit"/>, so I could fallback
+        /// to normal and slow Expression.Compile.</summary>
+        private static class EmittingVisitor
+        {
+            private static readonly MethodInfo _getDelegateTargetProperty =
+                typeof(Delegate).GetTypeInfo().DeclaredMethods.First(p => p.Name == "get_Target");
+
+            public static bool TryEmit(Expression expr, IList<ParameterExpression> paramExprs, ILGenerator il, ClosureInfo closure)
+            {
+                switch (expr.NodeType)
+                {
+                    case ExpressionType.Parameter:
+                        return EmitParameter((ParameterExpression)expr, paramExprs, il, closure);
+                    case ExpressionType.Convert:
+                        return EmitConvert((UnaryExpression)expr, paramExprs, il, closure);
+                    case ExpressionType.ArrayIndex:
+                        return EmitArrayIndex((BinaryExpression)expr, paramExprs, il, closure);
+                    case ExpressionType.Constant:
+                        return EmitConstant((ConstantExpression)expr, il, closure);
+                    case ExpressionType.New:
+                        return EmitNew((NewExpression)expr, paramExprs, il, closure);
+                    case ExpressionType.NewArrayInit:
+                        return EmitNewArray((NewArrayExpression)expr, paramExprs, il, closure);
+                    case ExpressionType.MemberInit:
+                        return EmitMemberInit((MemberInitExpression)expr, paramExprs, il, closure);
+                    case ExpressionType.Call:
+                        return EmitMethodCall((MethodCallExpression)expr, paramExprs, il, closure);
+                    case ExpressionType.MemberAccess:
+                        return EmitMemberAccess((MemberExpression)expr, paramExprs, il, closure);
+
+                    case ExpressionType.Lambda:
+                        return EmitNestedLambda((LambdaExpression)expr, paramExprs, il, closure);
+
+                    case ExpressionType.Invoke:
+                        return EmitInvokeLambda((InvocationExpression)expr, paramExprs, il, closure);
+
+                    case ExpressionType.GreaterThan:
+                    case ExpressionType.GreaterThanOrEqual:
+                    case ExpressionType.LessThan:
+                    case ExpressionType.LessThanOrEqual:
+                    case ExpressionType.Equal:
+                    case ExpressionType.NotEqual:
+                        return EmitComparison((BinaryExpression)expr, paramExprs, il, closure);
+
+                    case ExpressionType.AndAlso:
+                    case ExpressionType.OrElse:
+                        return EmitLogicalOperator((BinaryExpression)expr, paramExprs, il, closure);
+
+                    case ExpressionType.Conditional:
+                        return EmitTernararyOperator((ConditionalExpression)expr, paramExprs, il, closure);
+
+                    //case ExpressionType.Coalesce:
+                    default:
+                        return false;
+                }
+            }
+
+            private static bool EmitParameter(ParameterExpression p, IList<ParameterExpression> ps, ILGenerator il, ClosureInfo closure)
+            {
+                var paramIndex = ps.IndexOf(p);
+
+                // if parameter is passed, then just load it on stack
+                if (paramIndex != -1)
+                {
+                    if (closure != null)
+                        paramIndex += 1; // shift parameter indeces by one, because the first one will be closure
+                    LoadParamArg(il, paramIndex);
+                    return true;
+                }
+
+                // Otherwise (parameter isn't passed) then it is probably passed into outer lambda,
+                // so it should be loaded from closure
+                if (closure == null)
+                    return false;
+
+                var usedParamIndex = closure.UsedParamExpressions.IndexOf(p);
+                if (usedParamIndex == -1)
+                    return false;  // what??? no chance
+
+                var closureItemIndex = usedParamIndex + closure.ConstantCount;
+                LoadClosureFieldOrItem(il, closure, closureItemIndex, p.Type);
+                return true;
+            }
+
+            private static void LoadParamArg(ILGenerator il, int paramIndex)
+            {
+                switch (paramIndex)
+                {
+                    case 0:
+                        il.Emit(OpCodes.Ldarg_0);
+                        break;
+                    case 1:
+                        il.Emit(OpCodes.Ldarg_1);
+                        break;
+                    case 2:
+                        il.Emit(OpCodes.Ldarg_2);
+                        break;
+                    case 3:
+                        il.Emit(OpCodes.Ldarg_3);
+                        break;
+                    default:
+                        if (paramIndex <= byte.MaxValue)
+                            il.Emit(OpCodes.Ldarg_S, (byte)paramIndex);
+                        else
+                            il.Emit(OpCodes.Ldarg, paramIndex);
+                        break;
+                }
+            }
+
+            private static bool EmitBinary(BinaryExpression e, IList<ParameterExpression> ps, ILGenerator il, ClosureInfo closure)
+            {
+                return TryEmit(e.Left, ps, il, closure)
+                    && TryEmit(e.Right, ps, il, closure);
+            }
+
+            private static bool EmitMany(IList<Expression> es, IList<ParameterExpression> ps, ILGenerator il, ClosureInfo closure)
+            {
+                for (int i = 0, n = es.Count; i < n; i++)
+                    if (!TryEmit(es[i], ps, il, closure))
+                        return false;
+                return true;
+            }
+
+            private static bool EmitConvert(UnaryExpression e, IList<ParameterExpression> ps, ILGenerator il, ClosureInfo closure)
+            {
+                if (!TryEmit(e.Operand, ps, il, closure))
+                    return false;
+
+                var targetType = e.Type;
+                if (targetType == typeof(object))
+                    return false;
+
+                if (targetType == typeof(int))
+                    il.Emit(OpCodes.Conv_I4);
+                else if (targetType == typeof(float))
+                    il.Emit(OpCodes.Conv_R4);
+                else if (targetType == typeof(uint))
+                    il.Emit(OpCodes.Conv_U4);
+                else if (targetType == typeof(sbyte))
+                    il.Emit(OpCodes.Conv_I1);
+                else if (targetType == typeof(byte))
+                    il.Emit(OpCodes.Conv_U1);
+                else if (targetType == typeof(short))
+                    il.Emit(OpCodes.Conv_I2);
+                else if (targetType == typeof(ushort))
+                    il.Emit(OpCodes.Conv_U2);
+                else if (targetType == typeof(long))
+                    il.Emit(OpCodes.Conv_I8);
+                else if (targetType == typeof(ulong))
+                    il.Emit(OpCodes.Conv_U8);
+                else if (targetType == typeof(double))
+                    il.Emit(OpCodes.Conv_R8);
+                else
+                    il.Emit(OpCodes.Castclass, targetType);
+
+                return true;
+            }
+
+            private static bool EmitConstant(ConstantExpression e, ILGenerator il, ClosureInfo closure)
+            {
+                var constant = e.Value;
+                if (constant == null)
+                {
+                    il.Emit(OpCodes.Ldnull);
+                }
+                else if (constant is int 
+                      || constant.GetType().GetTypeInfo().IsEnum
+                      || constant is char || constant is short || constant is byte
+                      || constant is ushort || constant is sbyte)
+                {
+                    EmitLoadConstantInt(il, (int)constant);
+                }
+                else if (constant is uint)
+                {
+                    unchecked
+                    {
+                        EmitLoadConstantInt(il, (int)(uint)constant);
+                    }
+                }
+                else if (constant is long)
+                {
+                    il.Emit(OpCodes.Ldc_I8, (long)constant);
+                }
+                else if (constant is ulong)
+                {
+                    unchecked
+                    {
+                        il.Emit(OpCodes.Ldc_I8, (long)(ulong)constant);
+                    }
+                }
+                else if (constant is float)
+                {
+                    il.Emit(OpCodes.Ldc_R8, (float)constant);
+                }
+                else if (constant is double)
+                {
+                    il.Emit(OpCodes.Ldc_R8, (double)constant);
+                }
+                else if (constant is bool)
+                {
+                    il.Emit((bool)constant ? OpCodes.Ldc_I4_1 : OpCodes.Ldc_I4_0);
+                }
+                else if (constant is string)
+                {
+                    il.Emit(OpCodes.Ldstr, (string)constant);
+                }
+                else if (constant is Type)
+                {
+                    il.Emit(OpCodes.Ldtoken, (Type)constant);
+                    var getTypeFromHandle = typeof(Type).GetTypeInfo()
+                        .DeclaredMethods.First(m => m.Name == "GetTypeFromHandle");
+                    il.Emit(OpCodes.Call, getTypeFromHandle);
+                }
+                else if (closure != null)
+                {
+                    var constantIndex = closure.ConstantExpressions.IndexOf(e);
+                    if (constantIndex == -1)
+                        return false;
+                    LoadClosureFieldOrItem(il, closure, constantIndex, e.Type);
+
+                }
+                else return false;
+
+                // boxing the value type, otherwise we can get a strange result when 0 is treated as Null.
+                if (e.Type == typeof(object) &&
+                    constant != null && constant.GetType().GetTypeInfo().IsValueType)
+                    il.Emit(OpCodes.Box, constant.GetType());
+
+                return true;
+            }
+
+            private static void LoadClosureFieldOrItem(ILGenerator il, ClosureInfo closure, int constantIndex, Type constantType)
+            {
+                // load closure argument: Closure object or Closure array
+                il.Emit(OpCodes.Ldarg_0);
+
+                if (!closure.IsArray)
+                {
+                    // load closure field
+                    il.Emit(OpCodes.Ldfld, closure.Fields[constantIndex]);
+                    return;
+                }
+                
+                // load array field
+                il.Emit(OpCodes.Ldfld, ArrayClosure.ArrayField);
+
+                // load array item index
+                EmitLoadConstantInt(il, constantIndex);
+
+                // load item from index
+                il.Emit(OpCodes.Ldelem_Ref);
+
+                // Cast or unbox the object item depending if it is a class or value type
+                if (constantType != typeof(object))
+                {
+                    if (constantType.GetTypeInfo().IsValueType)
+                        il.Emit(OpCodes.Unbox_Any, constantType);
+                    else
+                        il.Emit(OpCodes.Castclass, constantType);
+                }
+            }
+
+            private static bool EmitNew(NewExpression e, IList<ParameterExpression> ps, ILGenerator il, ClosureInfo closure)
+            {
+                if (!EmitMany(e.Arguments, ps, il, closure))
+                    return false;
+                il.Emit(OpCodes.Newobj, e.Constructor);
+                return true;
+            }
+
+            private static bool EmitNewArray(NewArrayExpression e, IList<ParameterExpression> ps, ILGenerator il, ClosureInfo closure)
+            {
+                var elems = e.Expressions;
+                var arrType = e.Type;
+                var elemType = arrType.GetElementType();
+                var isElemOfValueType = elemType.GetTypeInfo().IsValueType;
+
+                var arrVar = il.DeclareLocal(arrType);
+
+                EmitLoadConstantInt(il, elems.Count);
+                il.Emit(OpCodes.Newarr, elemType);
+                il.Emit(OpCodes.Stloc, arrVar);
+
+                for (int i = 0, n = elems.Count; i < n; i++)
+                {
+                    il.Emit(OpCodes.Ldloc, arrVar);
+                    EmitLoadConstantInt(il, i);
+
+                    // loading element address for later copying of value into it.
+                    if (isElemOfValueType)
+                        il.Emit(OpCodes.Ldelema, elemType);
+
+                    if (!TryEmit(elems[i], ps, il, closure))
+                        return false;
+
+                    if (isElemOfValueType)
+                        il.Emit(OpCodes.Stobj, elemType); // store element of value type by array element address
+                    else
+                        il.Emit(OpCodes.Stelem_Ref);
+                }
+
+                il.Emit(OpCodes.Ldloc, arrVar);
+                return true;
+            }
+
+            private static bool EmitArrayIndex(BinaryExpression e, IList<ParameterExpression> ps, ILGenerator il, ClosureInfo closure)
+            {
+                if (!EmitBinary(e, ps, il, closure))
+                    return false;
+                il.Emit(OpCodes.Ldelem_Ref);
+                return true;
+            }
+
+            private static bool EmitMemberInit(MemberInitExpression mi, IList<ParameterExpression> ps, ILGenerator il, ClosureInfo closure)
+            {
+                if (!EmitNew(mi.NewExpression, ps, il, closure))
+                    return false;
+
+                var obj = il.DeclareLocal(mi.Type);
+                il.Emit(OpCodes.Stloc, obj);
+
+                var bindings = mi.Bindings;
+                for (int i = 0, n = bindings.Count; i < n; i++)
+                {
+                    var binding = bindings[i];
+                    if (binding.BindingType != MemberBindingType.Assignment)
+                        return false;
+                    il.Emit(OpCodes.Ldloc, obj);
+
+                    if (!TryEmit(((MemberAssignment)binding).Expression, ps, il, closure))
+                        return false;
+
+                    var prop = binding.Member as PropertyInfo;
+                    if (prop != null)
+                    {
+                        var propSetMethodName = "set_" + prop.Name;
+                        var setMethod = prop.DeclaringType.GetTypeInfo()
+                            .DeclaredMethods.FirstOrDefault(m => m.Name == propSetMethodName);
+                        if (setMethod == null)
+                            return false;
+                        EmitMethodCall(setMethod, il);
+                    }
+                    else
+                    {
+                        var field = binding.Member as FieldInfo;
+                        if (field == null)
+                            return false;
+                        il.Emit(OpCodes.Stfld, field);
+                    }
+                }
+
+                il.Emit(OpCodes.Ldloc, obj);
+                return true;
+            }
+
+            private static bool EmitMethodCall(MethodCallExpression e, IList<ParameterExpression> ps, ILGenerator il, ClosureInfo closure)
+            {
+                var methodOwnerExpr = e.Object;
+                if (methodOwnerExpr != null)
+                {
+                    if (!TryEmit(methodOwnerExpr, ps, il, closure))
+                        return false;
+                    ForValueTypeStoreAndLoadValueAddress(il, methodOwnerExpr.Type);
+                }
+
+                if (e.Arguments.Count != 0 &&
+                    !EmitMany(e.Arguments, ps, il, closure))
+                    return false;
+
+                EmitMethodCall(e.Method, il);
+                return true;
+            }
+
+            private static void ForValueTypeStoreAndLoadValueAddress(ILGenerator il, Type ownerType)
+            {
+                if (ownerType.GetTypeInfo().IsValueType)
+                {
+                    var valueVar = il.DeclareLocal(ownerType);
+                    il.Emit(OpCodes.Stloc, valueVar);
+                    il.Emit(OpCodes.Ldloca, valueVar);
+                }
+            }
+
+            private static bool EmitMemberAccess(MemberExpression e, IList<ParameterExpression> ps, ILGenerator il, ClosureInfo closure)
+            {
+                var memberOwnerExpr = e.Expression;
+                if (memberOwnerExpr != null)
+                {
+                    if (!TryEmit(memberOwnerExpr, ps, il, closure))
+                        return false;
+                    ForValueTypeStoreAndLoadValueAddress(il, memberOwnerExpr.Type);
+                }
+
+                var field = e.Member as FieldInfo;
+                if (field != null)
+                {
+                    il.Emit(field.IsStatic ? OpCodes.Ldsfld : OpCodes.Ldfld, field);
+                    return true;
+                }
+
+                var prop = e.Member as PropertyInfo;
+                if (prop != null)
+                {
+                    var propGetMethodName = "get_" + prop.Name;
+                    var getMethod = prop.DeclaringType.GetTypeInfo()
+                        .DeclaredMethods.FirstOrDefault(_ => _.Name == propGetMethodName);
+                    if (getMethod == null)
+                        return false;
+                    EmitMethodCall(getMethod, il);
+                }
+                return true;
+            }
+
+            private static bool EmitNestedLambda(LambdaExpression lambdaExpr, IList<ParameterExpression> paramExprs, ILGenerator il, ClosureInfo closure)
+            {
+                // First, find in closed compiled lambdas the one corresponding to the current lambda expression.
+                var nestedLambdas = closure.NestedLambdas;
+                var nestedLambdaIndex = nestedLambdas.Count - 1;
+                while (nestedLambdaIndex >= 0 && nestedLambdas[nestedLambdaIndex].LambdaExpr != lambdaExpr)
+                    --nestedLambdaIndex;
+
+                // Situation with not found lambda is not possible/exceptional - 
+                // means that we somehow skipped the lambda expression while collecteing closure info.
+                if (nestedLambdaIndex == -1)
+                    return false;
+
+                var nestedLambdaInfo = nestedLambdas[nestedLambdaIndex];
+                var nestedLambda = nestedLambdaInfo.Lambda;
+                var nestedLambdaType = nestedLambda.GetType();
+
+                // Next we are loading compiled lambda on stack
+                var closureItemIndex = nestedLambdaIndex + closure.ConstantCount + closure.UsedParamCount;
+                LoadClosureFieldOrItem(il, closure, closureItemIndex, nestedLambdaType);
+
+                // If lambda does not use any outer parameters to be set in closure, then we're done
+                var nestedLambdaClosure = nestedLambdaInfo.ClosureInfo;
+                if (nestedLambdaClosure == null ||
+                    nestedLambdaClosure.UsedParamExpressions == null)
+                    return true;
+
+                // Sets closure param placeholder fields to the param values 
+                var nestedLambdaUsedParamExprs = nestedLambdaClosure.UsedParamExpressions;
+                for (var i = 0; i < nestedLambdaUsedParamExprs.Count; i++)
+                {
+                    var nestedUsedParamExpr = nestedLambdaUsedParamExprs[i];
+
+                    // copy lambda field on stack in order to set it Target.Param to param value
+                    il.Emit(OpCodes.Dup);
+
+                    // load lambda.Target property
+                    EmitMethodCall(_getDelegateTargetProperty, il);
+
+                    // params go after constants
+                    var nestedUsedParamIndex = i + nestedLambdaClosure.ConstantCount;
+
+                    if (nestedLambdaClosure.IsArray)
+                    {
+                        // load array field
+                        il.Emit(OpCodes.Ldfld, ArrayClosure.ArrayField);
+
+                        // load array item index
+                        EmitLoadConstantInt(il, nestedUsedParamIndex);
+                    }
+
+                    var paramIndex = paramExprs.IndexOf(nestedUsedParamExpr);
+                    if (paramIndex != -1) // load param from inout params
+                    {
+                        // +1 is set cause of added first closure argument
+                        LoadParamArg(il, paramIndex + 1);
+                    }
+                    else // load parameter from outer closure
+                    {
+                        if (closure.UsedParamExpressions == null)
+                            return false; // impossible, better to throw?
+
+                        var outerClosureParamIndex = closure.UsedParamExpressions.IndexOf(nestedUsedParamExpr);
+                        if (outerClosureParamIndex == -1)
+                            return false; // impossible, better to throw?
+
+                        var outerClosureParamItemIndex = closure.ConstantCount + outerClosureParamIndex;
+                        LoadClosureFieldOrItem(il, closure, outerClosureParamItemIndex, nestedUsedParamExpr.Type);
+                    }
+
+                    if (nestedLambdaClosure.IsArray)
+                    {
+                        // box value types before setting the object array item
+                        if (nestedUsedParamExpr.Type.GetTypeInfo().IsValueType)
+                            il.Emit(OpCodes.Box, nestedUsedParamExpr.Type);
+
+                        // load item from index
+                        il.Emit(OpCodes.Stelem_Ref);
+                    }
+                    else
+                    {
+                        var closedParamField = nestedLambdaClosure.Fields[nestedUsedParamIndex];
+                        il.Emit(OpCodes.Stfld, closedParamField);
+                    }
+                }
+
+                return true;
+            }
+
+            private static bool EmitInvokeLambda(InvocationExpression e, IList<ParameterExpression> paramExprs, ILGenerator il, ClosureInfo closure)
+            {
+                if (!TryEmit(e.Expression, paramExprs, il, closure) ||
+                    !EmitMany(e.Arguments, paramExprs, il, closure))
+                    return false;
+
+                var invokeMethod = e.Expression.Type.GetTypeInfo().DeclaredMethods.First(m => m.Name == "Invoke");
+                EmitMethodCall(invokeMethod, il);
+                return true;
+            }
+
+            private static bool EmitComparison(BinaryExpression e, IList<ParameterExpression> ps, ILGenerator il, ClosureInfo closure)
+            {
+                if (!TryEmit(e.Left, ps, il, closure) || 
+                    !TryEmit(e.Right, ps, il, closure))
+                    return false;
+
+                switch (e.NodeType)
+                {
+                    case ExpressionType.Equal:
+                        il.Emit(OpCodes.Ceq);
+                        break;
+                    case ExpressionType.LessThan:
+                        il.Emit(OpCodes.Clt);
+                        break;
+                    case ExpressionType.GreaterThan:
+                        il.Emit(OpCodes.Cgt);
+                        break;
+                    case ExpressionType.NotEqual:
+                        il.Emit(OpCodes.Ceq);
+                        il.Emit(OpCodes.Ldc_I4_0);
+                        il.Emit(OpCodes.Ceq);
+                        break;
+                    case ExpressionType.LessThanOrEqual:
+                        il.Emit(OpCodes.Cgt);
+                        il.Emit(OpCodes.Ldc_I4_0);
+                        il.Emit(OpCodes.Ceq);
+                        break;
+                    case ExpressionType.GreaterThanOrEqual:
+                        il.Emit(OpCodes.Clt);
+                        il.Emit(OpCodes.Ldc_I4_0);
+                        il.Emit(OpCodes.Ceq);
+                        break;
+                }
+                return true;
+            }
+
+            private static bool EmitLogicalOperator(BinaryExpression e, IList<ParameterExpression> ps, ILGenerator il, ClosureInfo closure)
+            {
+                if (!TryEmit(e.Left, ps, il, closure))
+                    return false;
+
+                var labelSkipRight = il.DefineLabel();
+                var isAnd = e.NodeType == ExpressionType.AndAlso;
+                il.Emit(isAnd ? OpCodes.Brfalse_S : OpCodes.Brtrue_S, labelSkipRight);
+
+                if (!TryEmit(e.Right, ps, il, closure))
+                    return false;
+                var labelDone = il.DefineLabel();
+                il.Emit(OpCodes.Br, labelDone);
+
+                il.MarkLabel(labelSkipRight); // label the second branch
+                il.Emit(isAnd ? OpCodes.Ldc_I4_0 : OpCodes.Ldc_I4_1);
+
+                il.MarkLabel(labelDone);
+                return true;
+            }
+
+            private static bool EmitTernararyOperator(ConditionalExpression e, IList<ParameterExpression> ps, ILGenerator il, ClosureInfo closure)
+            {
+                if (!TryEmit(e.Test, ps, il, closure))
+                    return false;
+
+                var labelIfFalse = il.DefineLabel();
+                il.Emit(OpCodes.Brfalse_S, labelIfFalse);
+
+                if (!TryEmit(e.IfTrue, ps, il, closure))
+                    return false;
+
+                var labelDone = il.DefineLabel();
+                il.Emit(OpCodes.Br, labelDone);
+
+                il.MarkLabel(labelIfFalse);
+                if (!TryEmit(e.IfFalse, ps, il, closure))
+                    return false;
+
+                il.MarkLabel(labelDone);
+                return true;
+            }
+
+            private static void EmitMethodCall(MethodInfo method, ILGenerator il)
+            {
+                il.Emit(method.IsVirtual ? OpCodes.Callvirt : OpCodes.Call, method);
+            }
+
+            private static void EmitLoadConstantInt(ILGenerator il, int i)
+            {
+                switch (i)
+                {
+                    case -1:
+                        il.Emit(OpCodes.Ldc_I4_M1);
+                        break;
+                    case 0:
+                        il.Emit(OpCodes.Ldc_I4_0);
+                        break;
+                    case 1:
+                        il.Emit(OpCodes.Ldc_I4_1);
+                        break;
+                    case 2:
+                        il.Emit(OpCodes.Ldc_I4_2);
+                        break;
+                    case 3:
+                        il.Emit(OpCodes.Ldc_I4_3);
+                        break;
+                    case 4:
+                        il.Emit(OpCodes.Ldc_I4_4);
+                        break;
+                    case 5:
+                        il.Emit(OpCodes.Ldc_I4_5);
+                        break;
+                    case 6:
+                        il.Emit(OpCodes.Ldc_I4_6);
+                        break;
+                    case 7:
+                        il.Emit(OpCodes.Ldc_I4_7);
+                        break;
+                    case 8:
+                        il.Emit(OpCodes.Ldc_I4_8);
+                        break;
+                    default:
+                        il.Emit(OpCodes.Ldc_I4, i);
+                        break;
+                }
+            }
+        }
+    }
 }