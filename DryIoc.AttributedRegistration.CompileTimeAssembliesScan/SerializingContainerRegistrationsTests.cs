--- conflicted
+++ resolved
@@ -1,98 +1,82 @@
-﻿using System;
-using System.IO;
-using System.Linq;
-using DryIoc.UnitTests.CUT;
-using NUnit.Framework;
-using ProtoBuf.Meta;
-
-namespace DryIoc.AttributedRegistration.CompileTimeAssembliesScan
-{
-    [TestFixture]
-    public class SerializingContainerRegistrationsTests
-    {
-        private const string DATA_FILE = "RegistrationData.bin";
-
-        [Test]
-        //[Ignore]
-        public void Given_scnanned_assembly_When_serialize_data_Then_deserialize_will_return_the_same_data()
-        {
-            // Given
-            var assembly = typeof(TransientService).Assembly;
-            var services = AttributedRegistrator.Scan(new[] { assembly }).ToArray();
-
-            // When
-            if (File.Exists(DATA_FILE))
-                File.Delete(DATA_FILE);
-
-            var model = CreateModel();
-            using (var file = File.Create(DATA_FILE))
-                model.Serialize(file, services);
-
-            // Then
-            var loadedModel = CreateModel();
-<<<<<<< HEAD
-            ExportInfo[] infos;
-            using (var file = File.OpenRead(DATA_FILE))
-                infos = (ExportInfo[])loadedModel.Deserialize(file, null, typeof(ExportInfo[]));
-=======
-            RegistrationInfo[] infos;
-            using (var file = File.OpenRead(DATA_FILE))
-                infos = (RegistrationInfo[])loadedModel.Deserialize(file, null, typeof(RegistrationInfo[]));
->>>>>>> 9f9cfe28
-
-            Assert.AreEqual(services.Length, infos.Length);
-            for (int i = 0; i < services.Length; i++)
-                Assert.AreEqual(services[i], infos[i]);
-        }
-
-        [Test]
-        public void Given_deserialized_data_When_registering_scanned_data_into_container_Then_metadata_should_correctly_registered_too()
-        {
-            // Given
-            var assembly = typeof(TransientService).Assembly;
-            var services = AttributedRegistrator.Scan(new[] { assembly }).ToArray();
-
-            if (File.Exists(DATA_FILE))
-                File.Delete(DATA_FILE);
-
-            var model = CreateModel();
-            using (var file = File.Create(DATA_FILE))
-                model.Serialize(file, services);
-
-            var loadedModel = CreateModel();
-<<<<<<< HEAD
-            ExportInfo[] infos;
-            using (var file = File.OpenRead(DATA_FILE))
-                infos = (ExportInfo[])loadedModel.Deserialize(file, null, typeof(ExportInfo[]));
-=======
-            RegistrationInfo[] infos;
-            using (var file = File.OpenRead(DATA_FILE))
-                infos = (RegistrationInfo[])loadedModel.Deserialize(file, null, typeof(RegistrationInfo[]));
->>>>>>> 9f9cfe28
-
-            // When
-            var container = new Container();
-            container.RegisterExports(infos);
-
-            // Then
-            var factories = container.Resolve<Meta<Func<IServiceWithMetadata>, IViewMetadata>[]>();
-            Assert.That(factories.Length, Is.EqualTo(3));
-        }
-
-        private static RuntimeTypeModel CreateModel()
-        {
-            var model = TypeModel.Create();
-
-<<<<<<< HEAD
-            var serializedTypes = new[] { typeof(ServiceContract), typeof(ExportInfo) };
-=======
-            var serializedTypes = new[] { typeof(ExportInfo), typeof(RegistrationInfo) };
->>>>>>> 9f9cfe28
-
-            foreach (var type in serializedTypes)
-                model.Add(type, false).Add(type.GetFields().Select(x => x.Name).ToArray());
-
-            return model;
-        }
-    }
-}
+﻿using System;
+using System.IO;
+using System.Linq;
+using DryIoc.UnitTests.CUT;
+using NUnit.Framework;
+using ProtoBuf.Meta;
+
+namespace DryIoc.AttributedRegistration.CompileTimeAssembliesScan
+{
+    [TestFixture]
+    public class SerializingContainerRegistrationsTests
+    {
+        private const string DATA_FILE = "RegistrationData.bin";
+
+        [Test]
+        //[Ignore]
+        public void Given_scnanned_assembly_When_serialize_data_Then_deserialize_will_return_the_same_data()
+        {
+            // Given
+            var assembly = typeof(TransientService).Assembly;
+            var services = AttributedRegistrator.Scan(new[] { assembly }).ToArray();
+
+            // When
+            if (File.Exists(DATA_FILE))
+                File.Delete(DATA_FILE);
+
+            var model = CreateModel();
+            using (var file = File.Create(DATA_FILE))
+                model.Serialize(file, services);
+
+            // Then
+            var loadedModel = CreateModel();
+            RegistrationInfo[] infos;
+            using (var file = File.OpenRead(DATA_FILE))
+                infos = (RegistrationInfo[])loadedModel.Deserialize(file, null, typeof(RegistrationInfo[]));
+
+            Assert.AreEqual(services.Length, infos.Length);
+            for (int i = 0; i < services.Length; i++)
+                Assert.AreEqual(services[i], infos[i]);
+        }
+
+        [Test]
+        public void Given_deserialized_data_When_registering_scanned_data_into_container_Then_metadata_should_correctly_registered_too()
+        {
+            // Given
+            var assembly = typeof(TransientService).Assembly;
+            var services = AttributedRegistrator.Scan(new[] { assembly }).ToArray();
+
+            if (File.Exists(DATA_FILE))
+                File.Delete(DATA_FILE);
+
+            var model = CreateModel();
+            using (var file = File.Create(DATA_FILE))
+                model.Serialize(file, services);
+
+            var loadedModel = CreateModel();
+            RegistrationInfo[] infos;
+            using (var file = File.OpenRead(DATA_FILE))
+                infos = (RegistrationInfo[])loadedModel.Deserialize(file, null, typeof(RegistrationInfo[]));
+
+            // When
+            var container = new Container();
+            container.RegisterExports(infos);
+
+            // Then
+            var factories = container.Resolve<Meta<Func<IServiceWithMetadata>, IViewMetadata>[]>();
+            Assert.That(factories.Length, Is.EqualTo(3));
+        }
+
+        private static RuntimeTypeModel CreateModel()
+        {
+            var model = TypeModel.Create();
+
+            var serializedTypes = new[] { typeof(ExportInfo), typeof(RegistrationInfo) };
+
+            foreach (var type in serializedTypes)
+                model.Add(type, false).Add(type.GetFields().Select(x => x.Name).ToArray());
+
+            return model;
+        }
+    }
+}