/*
The MIT License (MIT)

Copyright (c) 2016-2020 Maksim Volkau

Permission is hereby granted, free of charge, to any person obtaining a copy
of this software and associated documentation files (the "Software"), to deal
in the Software without restriction, including without limitation the rights
to use, copy, modify, merge, publish, distribute, sublicense, and/or sell
copies of the Software, and to permit persons to whom the Software is
furnished to do so, subject to the following conditions:

The above copyright notice and this permission notice shall be included in
all copies or substantial portions of the Software.

THE SOFTWARE IS PROVIDED "AS IS", WITHOUT WARRANTY OF ANY KIND, EXPRESS OR
IMPLIED, INCLUDING BUT NOT LIMITED TO THE WARRANTIES OF MERCHANTABILITY,
FITNESS FOR A PARTICULAR PURPOSE AND NONINFRINGEMENT. IN NO EVENT SHALL THE
AUTHORS OR COPYRIGHT HOLDERS BE LIABLE FOR ANY CLAIM, DAMAGES OR OTHER
LIABILITY, WHETHER IN AN ACTION OF CONTRACT, TORT OR OTHERWISE, ARISING FROM,
OUT OF OR IN CONNECTION WITH THE SOFTWARE OR THE USE OR OTHER DEALINGS IN
THE SOFTWARE.
*/

using System;
using System.Collections.Generic;
using Microsoft.Extensions.DependencyInjection;

namespace DryIoc.Microsoft.DependencyInjection
{
    /// <summary>Adapts DryIoc container to be used as MS.DI service provider, plus provides the helpers
    /// to simplify work with adapted container.</summary>
    public static class DryIocAdapter
    {
        /// <summary>This DryIoc is supposed to be used with `IHostBuilder` like this:
        /// <code><![CDATA[
        /// public class Program
        /// {
        ///     public static async Task Main(string[] args) => 
        ///         await CreateHostBuilder(args).Build().RunAsync();
        ///
        ///     public static IHostBuilder CreateHostBuilder(string[] args) =>
        ///         Host.CreateDefaultBuilder(args)
        ///             .UseServiceProviderFactory(new DryIocServiceProviderFactory(new Container(rules => WithMyRules(rules))))
        ///             .ConfigureWebHostDefaults(webBuilder =>
        ///             {
        ///                 webBuilder.UseStartup<Startup>();
        ///             });
        /// }
        /// ]]></code>
        /// 
        /// Then register your services in `Startup.ConfigureContainer`.
        /// 
        /// DON'T try to change the container rules there - they will be lost, 
        /// instead pass the pre-configured container to `DryIocServiceProviderFactory` as in example above.
        /// 
        /// DON'T forget to add `services.AddControllers().AddControllersAsServices` in `Startup.ConfigureServices` 
        /// in order to access DryIoc diagnostics for controllers, property-injection, etc.
        /// 
        /// That's probably ALL YOU NEED to do.
        /// </summary>
        public class DryIocServiceProviderFactory : IServiceProviderFactory<IContainer>
        {
            private readonly IContainer _container;
            private readonly Func<IRegistrator, ServiceDescriptor, bool> _registerDescriptor;

            /// Some options to push to `.WithDependencyInjectionAdapter(...)`
            public DryIocServiceProviderFactory(
                IContainer container = null,
                Func<IRegistrator, ServiceDescriptor, bool> registerDescriptor = null)
            {
                _container = container;
                _registerDescriptor = registerDescriptor;
            }

            /// <inheritdoc />
            public IContainer CreateBuilder(IServiceCollection services) =>
                (_container ?? new Container()).WithDependencyInjectionAdapter(services, _registerDescriptor);

            /// <inheritdoc />
            public IServiceProvider CreateServiceProvider(IContainer container) => 
                container.BuildServiceProvider();
        }

        /// Creates the container and the `IServiceProvider` because its implemented by `IContainer` -
        /// you get simply the best of both worlds.
        public static IContainer Create(
            IEnumerable<ServiceDescriptor> services,
            Func<IRegistrator, ServiceDescriptor, bool> registerService = null)
        {
            var container = new Container(Rules.MicrosoftDependencyInjectionRules);

            container.Use<IServiceScopeFactory>(r => new DryIocServiceScopeFactory(r));
            container.Populate(services, registerService);

            return container;
        }

        /// <summary>Adapts passed <paramref name="container"/> to Microsoft.DependencyInjection conventions,
        /// registers DryIoc implementations of <see cref="IServiceProvider"/> and <see cref="IServiceScopeFactory"/>,
        /// and returns NEW container.
        /// </summary>
        /// <param name="container">Source container to adapt.</param>
        /// <param name="descriptors">(optional) Specify service descriptors or use <see cref="Populate"/> later.</param>
        /// <param name="registerDescriptor">(optional) Custom registration action, should return true to skip normal registration.</param>
        /// <example>
        /// <code><![CDATA[
        /// 
        ///     var container = new Container();
        ///
        ///     // you may register the services here:
        ///     container.Register<IMyService, MyService>(Reuse.Scoped)
        /// 
        ///     var adaptedContainer = container.WithDependencyInjectionAdapter(services);
        ///     IServiceProvider serviceProvider = adaptedContainer; // the container implements IServiceProvider now
        ///
        ///]]></code>
        /// </example>
        /// <remarks>You still need to Dispose adapted container at the end / application shutdown.</remarks>
        public static IContainer WithDependencyInjectionAdapter(this IContainer container,
            IEnumerable<ServiceDescriptor> descriptors = null,
            Func<IRegistrator, ServiceDescriptor, bool> registerDescriptor = null)
        {
            if (container.Rules != Rules.MicrosoftDependencyInjectionRules)
                container = container.With(rules => rules
                    .With(FactoryMethod.ConstructorWithResolvableArguments)
                    .WithFactorySelector(Rules.SelectLastRegisteredFactory())
                    .WithTrackingDisposableTransients());

            container.Use<IServiceScopeFactory>(r => new DryIocServiceScopeFactory(r));

            // Registers service collection
            if (descriptors != null)
                container.Populate(descriptors, registerDescriptor);

<<<<<<< HEAD
#if NETSTANDARD1_0
            container.RegisterInstance<IServiceProvider>(new DryIocServiceProvider(container));
#endif

=======
>>>>>>> 853c8046
            return container;
        }

        /// <summary>Adds services registered in <paramref name="compositionRootType"/> to container</summary>
        public static IContainer WithCompositionRoot(this IContainer container, Type compositionRootType)
        {
            container.Register(compositionRootType);
            container.Resolve(compositionRootType);
            return container;
        }

        /// <summary>Adds services registered in <typeparamref name="TCompositionRoot"/> to container</summary>
        public static IContainer WithCompositionRoot<TCompositionRoot>(this IContainer container) =>
            container.WithCompositionRoot(typeof(TCompositionRoot));

        /// <summary>It does not really build anything, it just gets the `IServiceProvider` from the container.</summary>
        public static IServiceProvider BuildServiceProvider(this IContainer container) =>
            container.GetServiceProvider();

        /// <summary>Just gets the `IServiceProvider` from the container.</summary>
        public static IServiceProvider GetServiceProvider(this IResolver container) =>
            container;

        /// <summary>Facade to consolidate DryIoc registrations in <typeparamref name="TCompositionRoot"/></summary>
        /// <typeparam name="TCompositionRoot">The class will be created by container on Startup 
        /// to enable registrations with injected <see cref="IRegistrator"/> or full <see cref="IContainer"/>.</typeparam>
        /// <param name="container">Adapted container</param> <returns>Service provider</returns>
        /// <example>
        /// <code><![CDATA[
        /// public class ExampleCompositionRoot
        /// {
        ///    // if you need the whole container then change parameter type from IRegistrator to IContainer
        ///    public ExampleCompositionRoot(IRegistrator r)
        ///    {
        ///        r.Register<ISingletonService, SingletonService>(Reuse.Singleton);
        ///        r.Register<ITransientService, TransientService>(Reuse.Transient);
        ///        r.Register<IScopedService, ScopedService>(Reuse.InCurrentScope);
        ///    }
        /// }
        /// ]]></code>
        /// </example>
        public static IServiceProvider ConfigureServiceProvider<TCompositionRoot>(this IContainer container) =>
            container.WithCompositionRoot<TCompositionRoot>().GetServiceProvider();

        /// <summary>Registers service descriptors into container. May be called multiple times with different service collections.</summary>
        /// <param name="container">The container.</param>
        /// <param name="descriptors">The service descriptors.</param>
        /// <param name="registerDescriptor">(optional) Custom registration action, should return true to skip normal registration.</param>
        /// <example>
        /// <code><![CDATA[
        ///     // example of normal descriptor registration together with factory method registration for SomeService.
        ///     container.Populate(services, (r, service) => {
        ///         if (service.ServiceType == typeof(SomeService)) {
        ///             r.Register<SomeService>(Made.Of(() => CreateCustomService()), Reuse.Singleton);
        ///             return true;
        ///         };
        ///         return false; // fallback to normal registrations for the rest of the descriptors.
        ///     });
        /// ]]></code>
        /// </example>
        public static void Populate(this IContainer container, IEnumerable<ServiceDescriptor> descriptors,
            Func<IRegistrator, ServiceDescriptor, bool> registerDescriptor = null)
        {
            if (registerDescriptor == null)
                foreach (var descriptor in descriptors)
                    container.RegisterDescriptor(descriptor);
            else
                foreach (var descriptor in descriptors)
                    if (!registerDescriptor(container, descriptor))
                        container.RegisterDescriptor(descriptor);
        }

        /// <summary>Uses passed descriptor to register service in container: 
        /// maps DI Lifetime to DryIoc Reuse,
        /// and DI registration type to corresponding DryIoc Register, RegisterDelegate or RegisterInstance.</summary>
        /// <param name="container">The container.</param>
        /// <param name="descriptor">Service descriptor.</param>
        public static void RegisterDescriptor(this IContainer container, ServiceDescriptor descriptor)
        {
            if (descriptor.ImplementationType != null)
            {
                var reuse = descriptor.Lifetime == ServiceLifetime.Singleton ? Reuse.Singleton
                    : descriptor.Lifetime == ServiceLifetime.Scoped ? Reuse.ScopedOrSingleton
                    : Reuse.Transient;

                container.Register(descriptor.ServiceType, descriptor.ImplementationType, reuse);
            }
            else if (descriptor.ImplementationFactory != null)
            {
                var reuse = descriptor.Lifetime == ServiceLifetime.Singleton ? Reuse.Singleton
                    : descriptor.Lifetime == ServiceLifetime.Scoped ? Reuse.ScopedOrSingleton
                    : Reuse.Transient;

                container.RegisterDelegate(true, descriptor.ServiceType,
                    descriptor.ImplementationFactory,
                    reuse);
            }
            else
            {
                container.RegisterInstance(true, descriptor.ServiceType, descriptor.ImplementationInstance);
            }
        }
    }

    /// <summary>Creates/opens new scope in passed scoped container.</summary>
    public sealed class DryIocServiceScopeFactory : IServiceScopeFactory
    {
        private readonly IResolverContext _scopedResolver;

        /// <summary>Stores passed scoped container to open nested scope.</summary>
        /// <param name="scopedResolver">Scoped container to be used to create nested scope.</param>
        public DryIocServiceScopeFactory(IResolverContext scopedResolver)
        {
            _scopedResolver = scopedResolver;
        }

        /// <summary>Opens scope and wraps it into DI <see cref="IServiceScope"/> interface.</summary>
        /// <returns>DI wrapper of opened scope.</returns>
        public IServiceScope CreateScope()
        {
            var r = _scopedResolver;
            var scope = r.ScopeContext == null ? new Scope(r.CurrentScope) : r.ScopeContext.SetCurrent(p => new Scope(p));
            return new DryIocServiceScope(r.WithCurrentScope(scope));
        }
    }

    /// <summary>Bare-bones IServiceScope implementations</summary>
    public sealed class DryIocServiceScope : IServiceScope
    {
        /// <inheritdoc />
        public IServiceProvider ServiceProvider => _resolverContext;

        private readonly IResolverContext _resolverContext;

        /// <summary>Creating from resolver context</summary>
        public DryIocServiceScope(IResolverContext resolverContext)
        {
            _resolverContext = resolverContext;
        }

        /// <summary>Disposes the underlying resolver context</summary>
        public void Dispose() => _resolverContext.Dispose();
    }
}<|MERGE_RESOLUTION|>--- conflicted
+++ resolved
@@ -81,7 +81,6 @@
             public IServiceProvider CreateServiceProvider(IContainer container) => 
                 container.BuildServiceProvider();
         }
-
         /// Creates the container and the `IServiceProvider` because its implemented by `IContainer` -
         /// you get simply the best of both worlds.
         public static IContainer Create(
@@ -133,13 +132,6 @@
             if (descriptors != null)
                 container.Populate(descriptors, registerDescriptor);
 
-<<<<<<< HEAD
-#if NETSTANDARD1_0
-            container.RegisterInstance<IServiceProvider>(new DryIocServiceProvider(container));
-#endif
-
-=======
->>>>>>> 853c8046
             return container;
         }
 
@@ -163,26 +155,26 @@
         public static IServiceProvider GetServiceProvider(this IResolver container) =>
             container;
 
-        /// <summary>Facade to consolidate DryIoc registrations in <typeparamref name="TCompositionRoot"/></summary>
-        /// <typeparam name="TCompositionRoot">The class will be created by container on Startup 
-        /// to enable registrations with injected <see cref="IRegistrator"/> or full <see cref="IContainer"/>.</typeparam>
-        /// <param name="container">Adapted container</param> <returns>Service provider</returns>
-        /// <example>
-        /// <code><![CDATA[
-        /// public class ExampleCompositionRoot
-        /// {
-        ///    // if you need the whole container then change parameter type from IRegistrator to IContainer
-        ///    public ExampleCompositionRoot(IRegistrator r)
-        ///    {
-        ///        r.Register<ISingletonService, SingletonService>(Reuse.Singleton);
-        ///        r.Register<ITransientService, TransientService>(Reuse.Transient);
-        ///        r.Register<IScopedService, ScopedService>(Reuse.InCurrentScope);
-        ///    }
-        /// }
-        /// ]]></code>
-        /// </example>
-        public static IServiceProvider ConfigureServiceProvider<TCompositionRoot>(this IContainer container) =>
-            container.WithCompositionRoot<TCompositionRoot>().GetServiceProvider();
+/// <summary>Facade to consolidate DryIoc registrations in <typeparamref name="TCompositionRoot"/></summary>
+/// <typeparam name="TCompositionRoot">The class will be created by container on Startup 
+/// to enable registrations with injected <see cref="IRegistrator"/> or full <see cref="IContainer"/>.</typeparam>
+/// <param name="container">Adapted container</param> <returns>Service provider</returns>
+/// <example>
+/// <code><![CDATA[
+/// public class ExampleCompositionRoot
+/// {
+///    // if you need the whole container then change parameter type from IRegistrator to IContainer
+///    public ExampleCompositionRoot(IRegistrator r)
+///    {
+///        r.Register<ISingletonService, SingletonService>(Reuse.Singleton);
+///        r.Register<ITransientService, TransientService>(Reuse.Transient);
+///        r.Register<IScopedService, ScopedService>(Reuse.InCurrentScope);
+///    }
+/// }
+/// ]]></code>
+/// </example>
+public static IServiceProvider ConfigureServiceProvider<TCompositionRoot>(this IContainer container) =>
+    container.WithCompositionRoot<TCompositionRoot>().GetServiceProvider();
 
         /// <summary>Registers service descriptors into container. May be called multiple times with different service collections.</summary>
         /// <param name="container">The container.</param>
@@ -244,9 +236,9 @@
         }
     }
 
-    /// <summary>Creates/opens new scope in passed scoped container.</summary>
-    public sealed class DryIocServiceScopeFactory : IServiceScopeFactory
-    {
+/// <summary>Creates/opens new scope in passed scoped container.</summary>
+public sealed class DryIocServiceScopeFactory : IServiceScopeFactory
+{
         private readonly IResolverContext _scopedResolver;
 
         /// <summary>Stores passed scoped container to open nested scope.</summary>
@@ -264,7 +256,7 @@
             var scope = r.ScopeContext == null ? new Scope(r.CurrentScope) : r.ScopeContext.SetCurrent(p => new Scope(p));
             return new DryIocServiceScope(r.WithCurrentScope(scope));
         }
-    }
+}
 
     /// <summary>Bare-bones IServiceScope implementations</summary>
     public sealed class DryIocServiceScope : IServiceScope
