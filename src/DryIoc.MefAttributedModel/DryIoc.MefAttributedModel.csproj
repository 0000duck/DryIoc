--- conflicted
+++ resolved
@@ -1,16 +1,10 @@
 ﻿<Project Sdk="Microsoft.NET.Sdk">
     <PropertyGroup>
-        <TargetFrameworks Condition="'$(DevMode)' == 'true'">net45;netstandard2.0</TargetFrameworks>
-        <TargetFrameworks Condition="'$(DevMode)' != 'true'">net45;netstandard1.0;netstandard1.3;netstandard2.0</TargetFrameworks>
+        <TargetFrameworks>net45;netstandard2.0</TargetFrameworks>
 
         <Product>DryIoc.MefAttributedModel</Product>
-<<<<<<< HEAD
         <VersionPrefix>7.0.0</VersionPrefix>
         <VersionSuffix>preview-01</VersionSuffix>
-=======
-        <VersionPrefix>6.0.2</VersionPrefix>
-        <VersionSuffix></VersionSuffix>
->>>>>>> 93c3b25f
 
         <AssemblyName>$(Product)</AssemblyName>
         <AssemblyTitle>$(AssemblyName) $(TargetFramework)</AssemblyTitle>
@@ -21,16 +15,10 @@
         <PackageTags>MEF Composition IoC Container Inversion-of-Control DI Dependency-Injection DRY Service-Provider Factory</PackageTags>
         <PackageReleaseNotes>
 <![CDATA[
-<<<<<<< HEAD
 v7.0.0:
-=======
-## v6.0.2
 
-- The referenced DryIocAttributes is updated to v6.0.1 (because some types are now used from the System.ComponentModel.Composition package)
->>>>>>> 93c3b25f
+- Keeping net45;netstandard2.0 targets only
 
-- Removing support for the .NET 4.0
-			
 ]]>
         </PackageReleaseNotes>
     </PropertyGroup>
