--- conflicted
+++ resolved
@@ -4,13 +4,8 @@
         <TargetFrameworks Condition="'$(DevMode)' != 'true'">net45;netstandard1.0;netstandard1.3;netstandard2.0</TargetFrameworks>
 
         <Product>DryIoc.MefAttributedModel</Product>
-<<<<<<< HEAD
-        <VersionPrefix>6.0.0</VersionPrefix>
+        <VersionPrefix>7.0.0</VersionPrefix>
         <VersionSuffix>preview-01</VersionSuffix>
-=======
-        <VersionPrefix>6.0.1</VersionPrefix>
-        <VersionSuffix></VersionSuffix>
->>>>>>> 9d2aa47e
 
         <AssemblyName>$(Product)</AssemblyName>
         <AssemblyTitle>$(AssemblyName) $(TargetFramework)</AssemblyTitle>
@@ -21,32 +16,13 @@
         <PackageTags>MEF Composition IoC Container Inversion-of-Control DI Dependency-Injection DRY Service-Provider Factory</PackageTags>
         <PackageReleaseNotes>
 <![CDATA[
-<<<<<<< HEAD
-v5.0.0:
+v7.0.0:
 
-- Removing support for .NET 4.0
-]]>
-    </PackageReleaseNotes>
-    </PropertyGroup>
-
-    <ItemGroup Condition="'$(TargetFramework)' == 'net45'">
-        <Reference Include="System.ComponentModel.Composition" />
-    </ItemGroup>
-=======
-## v6.0.1
-
-- uses ContainerException changes from the DryIoc v4.3.3
-
-## v6.0.0
-
-- Using the System.ComponentModel.Composition (netstandard2.0+ and netcoreapp2.0+) NuGet package instead of framework assembly reference
-- fixed: #306 Update DryIocAttributes for the .Net Core v3.1
-- fixed: #307 [DI.MEF] Lift up the requirement for the Export attribute for RegisterExports
-
+- Removing support for the .NET 4.0
+			
 ]]>
         </PackageReleaseNotes>
     </PropertyGroup>
->>>>>>> 9d2aa47e
 
     <ItemGroup>
         <ProjectReference Include="..\DryIocAttributes\DryIocAttributes.csproj" />
