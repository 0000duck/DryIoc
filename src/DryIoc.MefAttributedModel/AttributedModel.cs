/*
The MIT License (MIT)

Copyright (c) 2013-2020 Maksim Volkau

Permission is hereby granted, free of charge, to any person obtaining a copy
of this software and associated documentation files (the "Software"), to deal
in the Software without restriction, including without limitation the rights
to use, copy, modify, merge, publish, distribute, sublicense, and/or sell
copies of the Software, and to permit persons to whom the Software is
furnished to do so, subject to the following conditions:

The above copyright notice and this permission notice shall be included in
all copies or substantial portions of the Software.

THE SOFTWARE IS PROVIDED "AS IS", WITHOUT WARRANTY OF ANY KIND, EXPRESS OR
IMPLIED, INCLUDING BUT NOT LIMITED TO THE WARRANTIES OF MERCHANTABILITY,
FITNESS FOR A PARTICULAR PURPOSE AND NONINFRINGEMENT. IN NO EVENT SHALL THE
AUTHORS OR COPYRIGHT HOLDERS BE LIABLE FOR ANY CLAIM, DAMAGES OR OTHER
LIABILITY, WHETHER IN AN ACTION OF CONTRACT, TORT OR OTHERWISE, ARISING FROM,
OUT OF OR IN CONNECTION WITH THE SOFTWARE OR THE USE OR OTHER DEALINGS IN
THE SOFTWARE.
*/

#if NET35 || NET40 || PCL || NETSTANDARD1_0 || NETSTANDARD1_3 
#define NO_CUSTOM_ATTRIBUTE_DATA
#endif

namespace DryIoc.MefAttributedModel
{
    using System;
    using System.Collections.Generic;
    using System.ComponentModel.Composition;
    using System.Linq;
    using System.Reflection;
    using System.Text;
    using System.Threading;
    using DryIocAttributes;
    using DryIoc.ImTools;

    /// <summary>Implements MEF Attributed Programming Model.
    /// Documentation is available at https://github.com/dadhi/DryIoc/blob/master/docs/DryIoc.Docs/Extensions/MefAttributedModel.md </summary>
    public static class AttributedModel
    {
        /// <summary>Maps the supported reuse types to respective DryIoc reuse.</summary>
        public static readonly ImHashMap<ReuseType, Func<object, IReuse>> SupportedReuseTypes =
            ImHashMap<ReuseType, Func<object, IReuse>>.Empty
            .AddOrUpdate(ReuseType.Transient, _ => Reuse.Transient)
            .AddOrUpdate(ReuseType.Singleton, _ => Reuse.Singleton)
            .AddOrUpdate(ReuseType.Scoped, Reuse.ScopedTo)
            .AddOrUpdate(ReuseType.ResolutionScope, _ => Reuse.Scoped)
            .AddOrUpdate(ReuseType.ScopedOrSingleton, _ => Reuse.ScopedOrSingleton);

        private static readonly PropertiesAndFieldsSelector _getImportedPropertiesAndFields =
            PropertiesAndFields.All(serviceInfo: GetImportedPropertiesAndFieldsOnly);

        private static readonly Made _defaultImportMadeOf = Made.Of(
            request => GetImportingConstructor(request),
            GetImportedParameter,
            _getImportedPropertiesAndFields);

        /// <summary>Adjusts the rules to provide the full MEF compatibility.</summary>
        public static Rules WithMefRules(this Rules rules)
        {
            var importMadeOf = rules.FactoryMethod == null ? _defaultImportMadeOf :
                Made.Of(request => GetImportingConstructor(request, rules.FactoryMethod),
                    GetImportedParameter, _getImportedPropertiesAndFields);

            return rules.With(importMadeOf)
                .WithDefaultReuse(Reuse.Singleton)
                .WithTrackingDisposableTransients();
        }

        /// <summary>Adjusts the rules with <see cref="WithMefRules"/> to provide the full MEF compatibility.
        /// In addition registers the MEF specific wrappers, and adds support for <see cref="IPartImportsSatisfiedNotification"/>.</summary>
        public static IContainer WithMef(this IContainer container) => 
            container
                .With(WithMefRules)
                .WithImportsSatisfiedNotification()
                .WithMefSpecificWrappers()
                .WithMultipleSameContractNamesSupport();

        // hello, Max!!! we are Martians.
        /// <summary>The basic rules to support MEF/DryIoc Attributes for
        /// specifying service construction via <see cref="ImportingConstructorAttribute"/>,
        /// and for specifying injected dependencies via Import attributes.</summary>
        public static Rules WithMefAttributedModel(this Rules rules) => 
            rules.WithMefRules();

        /// <summary>Applies the <see cref="WithMefAttributedModel(Rules)"/> to the container.</summary>
        public static IContainer WithMefAttributedModel(this IContainer container) => 
            container.With(WithMefAttributedModel);

        #region IPartImportsSatisfiedNotification support

        /// <summary>Registers <see cref="IPartImportsSatisfiedNotification"/> calling decorator into container.
        /// It is not directly related to MEF Exports and Imports, and may be used for notifying the injection
        /// is completed for normal DryIoc registrations.</summary>
        /// <param name="container">Container to support.</param>
        /// <returns>The container with made registration.</returns>
        public static IContainer WithImportsSatisfiedNotification(this IContainer container)
        {
            container.Register<object>(
                made: _importsSatisfiedNotificationFactoryMethod,
                setup: _importsSatisfiedNotificationDecoratorSetup);
            return container;
        }

        internal static TService NotifyImportsSatisfied<TService>(TService service)
        {
            (service as IPartImportsSatisfiedNotification)?.OnImportsSatisfied();
            return service;
        }

        private static readonly Made _importsSatisfiedNotificationFactoryMethod = Made.Of(
            typeof(AttributedModel).SingleMethod(nameof(NotifyImportsSatisfied), includeNonPublic: true));

        private static readonly Setup _importsSatisfiedNotificationDecoratorSetup = Setup.DecoratorWith(
            r => r.GetKnownImplementationOrServiceType().IsAssignableTo<IPartImportsSatisfiedNotification>(),
            order: int.MinValue, // Important, sets the decorator as a first one, so it will always being called
            useDecorateeReuse: true);

        #endregion

        #region ExportFactory<T>, ExportFactory<T, TMetadata> and Lazy<T, TMetadata> support

        /// <summary>Registers MEF-specific wrappers into the container.</summary>
        /// <remarks>MEF-specific wrappers are: <see cref="ExportFactory{T}"/>,
        /// <see cref="ExportFactory{T, TMetadata}"/> and <see cref="Lazy{T, TMetadata}"/>.</remarks>
        /// <param name="container">Container to support.</param>
        /// <returns>The container with registration.</returns>
        public static IContainer WithMefSpecificWrappers(this IContainer container)
        {
            container.Register(typeof(ExportFactory<>),
                made: _createExportFactoryMethod,
                setup: Setup.Wrapper);

            container.Register(typeof(ExportFactory<,>),
                made: _createExportFactoryWithMetadataMethod,
                setup: Setup.WrapperWith(0));

            container.Register(typeof(Lazy<,>),
                made: _createLazyWithMetadataMethod,
                setup: Setup.WrapperWith(0));

            var lazyFactory = new ExpressionFactory(r =>
                WrappersSupport.GetLazyExpressionOrDefault(r, nullWrapperForUnresolvedService: true),
                setup: Setup.Wrapper);
            container.Register(typeof(Lazy<>), lazyFactory, IfAlreadyRegistered.Replace);

            return container;
        }

        /// <summary>Proxy for the tuple parameter to <see cref="ExportFactory{T}"/>.
        /// Required to cover for missing Tuple in .NET 4.0 and lower.
        /// Provides implicit conversion in both <see cref="KeyValuePair{TKey,TValue}"/> and <see cref="Tuple{T1,T2}"/>.</summary>
        public sealed class PartAndDisposeActionPair<TPart>
        {
            /// <summary>Conversion operator.</summary> <param name="source">to be converted</param>
            public static implicit operator KeyValuePair<TPart, Action>(PartAndDisposeActionPair<TPart> source) =>
                source.Part.Pair(source.DisposeAction);

            /// <summary>Conversion operator.</summary> <param name="source">to be converted</param>
            public static implicit operator Tuple<TPart, Action>(PartAndDisposeActionPair<TPart> source) =>
                Tuple.Create(source.Part, source.DisposeAction);

            /// <summary>Created export part.</summary>
            public readonly TPart Part;

            /// <summary>Action to dispose the created part and its dependencies</summary>
            public readonly Action DisposeAction;

            /// <summary>Creates a proxy by wrapping the Part and Dispose action.</summary>
            public PartAndDisposeActionPair(TPart part, Action disposeAction)
            {
                Part = part;
                DisposeAction = disposeAction;
            }
        }

        /// <summary>Creates the <see cref="ExportFactory{T}"/>.</summary>
        internal static ExportFactory<T> CreateExportFactory<T>(IContainer container, DryIoc.IfUnresolved ifUnresolved)
        {
            // check if the service is resolvable
            var func = container.Resolve<Func<T>>(ifUnresolved: ifUnresolved);
            if (func == null)
                return null;

            return new ExportFactory<T>(() =>
            {
                var scope = container.With(r => r.WithDefaultReuse(Reuse.Scoped)).OpenScope();
                try
                {
                    return new PartAndDisposeActionPair<T>(scope.Resolve<T>(), scope.Dispose);
                }
                catch
                {
                    scope.Dispose();
                    throw;
                }
            });
        }

        private static readonly Made _createExportFactoryMethod = Made.Of(
            typeof(AttributedModel).SingleMethod(nameof(CreateExportFactory), includeNonPublic: true),
            parameters: Parameters.Of.Type(request => request.IfUnresolved));

        /// <summary>Creates the <see cref="ExportFactory{T, TMetadata}"/>.</summary>
        internal static ExportFactory<T, TMetadata> CreateExportFactoryWithMetadata<T, TMetadata>(
            Meta<KeyValuePair<object, Func<T>>, TMetadata> metaFactory, IContainer container) => 
            new ExportFactory<T, TMetadata>(() =>
            {
                var scope = container.With(r => r.WithDefaultReuse(Reuse.Scoped)).OpenScope();
                try
                {
                    var result = scope.Resolve<T>(serviceKey: metaFactory.Value.Key);
                    return new PartAndDisposeActionPair<T>(result, scope.Dispose);
                }
                catch
                {
                    scope.Dispose();
                    throw;
                }
            }, 
            metaFactory.Metadata);

        private static readonly Made _createExportFactoryWithMetadataMethod = Made.Of(
            typeof(AttributedModel).SingleMethod(nameof(CreateExportFactoryWithMetadata), includeNonPublic: true));

        /// <summary>Creates the <see cref="Lazy{T, TMetadata}"/>.</summary>
        internal static Lazy<T, TMetadata> CreateLazyWithMetadata<T, TMetadata>(Meta<Lazy<T>, TMetadata> metaFactory) => 
            metaFactory == null || metaFactory.Value == null ? null :
            new Lazy<T, TMetadata>(() => metaFactory.Value.Value, metaFactory.Metadata);

        private static readonly Made _createLazyWithMetadataMethod = Made.Of(
            typeof(AttributedModel).SingleMethod(nameof(CreateLazyWithMetadata), includeNonPublic: true));

        #endregion

        #region Support for multiple same (non-unique) contract names for the same exported type

        /// <summary>Add support for using the same contract name for the same multiple exported types.</summary>
        public static IContainer WithMultipleSameContractNamesSupport(this IContainer container)
        {
            // map to convert the non-unique keys into an unique ones: ContractName/Key -> { ContractType, count }[]
            container.Use(new ServiceKeyStore());

            // decorator to filter in a presence of multiple same keys
            // note: it explicitly set to Transient to produce new results for new filtered collection,
            // otherwise it may be set to Singleton by container wide rules and always produce the results for the first resolved collection
            container.Register(typeof(IEnumerable<>), Reuse.Transient, _filterCollectionByMultiKey, Setup.Decorator);

            return container;
        }

        private static readonly Made _filterCollectionByMultiKey = Made.Of(
            typeof(AttributedModel).SingleMethod(nameof(FilterCollectionByMultiKey), includeNonPublic: true),
            parameters: Parameters.Of.Type(request => request.ServiceKey));

        internal static IEnumerable<T> FilterCollectionByMultiKey<T>(IEnumerable<KeyValuePair<object, T>> source, object serviceKey) => 
            serviceKey == null
            ? source.Select(x => x.Value)
            : source.Where(x =>
                {
                    if (x.Key is DefaultKey || x.Key is DefaultDynamicKey)
                        return false;
                    if (serviceKey.Equals(x.Key))
                        return true;
                    var multiKey = x.Key as KV<object, int>;
                    return multiKey != null && serviceKey.Equals(multiKey.Key);
                })
                .Select(x => x.Value);

        #endregion

        /// <summary>Registers implementation type(s) with provided registrator/container.
        /// Expects the implementation type with the <see cref="ExportAttribute"/>, <see cref="ExportExAttribute"/> or <see cref="ExportManyAttribute"/>.</summary>
        public static void RegisterExports(this IRegistrator registrator, IEnumerable<Type> types) => 
            registrator.RegisterExports(types.ThrowIfNull().SelectMany(t => GetExportedRegistrations(t)));

        /// <summary>Registers implementation type(s) with provided registrator/container.
        /// Expects the implementation type with or without the <see cref="ExportAttribute"/>, <see cref="ExportExAttribute"/> or <see cref="ExportManyAttribute"/>.</summary>
        public static void RegisterExportsAndTypes(this IRegistrator registrator, IEnumerable<Type> types) =>
            registrator.RegisterExports(types.ThrowIfNull().SelectMany(t => GetExportedRegistrations(t, true)));

        /// <summary>Registers implementation type(s) with provided registrator/container.
        /// Expects the implementation type with the <see cref="ExportAttribute"/>, <see cref="ExportExAttribute"/> or <see cref="ExportManyAttribute"/>.</summary>
        public static void RegisterExports(this IRegistrator registrator, params Type[] types) => 
            registrator.RegisterExports((IEnumerable<Type>)types);

        /// <summary>Registers implementation type(s) with provided registrator/container.
        /// Expects the implementation type with or without the <see cref="ExportAttribute"/>, <see cref="ExportExAttribute"/> or <see cref="ExportManyAttribute"/>.</summary>
        public static void RegisterExportsAndTypes(this IRegistrator registrator, params Type[] types) => 
            registrator.RegisterExportsAndTypes((IEnumerable<Type>)types);

        /// <summary>First scans (<see cref="Scan"/>) the provided assemblies to find the types annotated with
        /// <see cref="ExportAttribute"/>, <see cref="ExportExAttribute"/>, or <see cref="ExportManyAttribute"/>.
        /// Then registers the found types into registrator/container.</summary>
        public static void RegisterExports(this IRegistrator registrator, IEnumerable<Assembly> assemblies) => 
            registrator.RegisterExports(Scan(assemblies));

        /// <summary>First scans (<see cref="Scan"/>) the provided assemblies to find the types annotated with
        /// <see cref="ExportAttribute"/>, <see cref="ExportExAttribute"/>, or <see cref="ExportManyAttribute"/>.
        /// Then registers the found types into registrator/container.</summary>
        public static void RegisterExports(this IRegistrator registrator, params Assembly[] assemblies) => 
            registrator.RegisterExports((IEnumerable<Assembly>)assemblies);

        /// <summary>Registers new factories into registrator/container based on provided registration info's, which
        /// is serializable DTO for registration.</summary>
        public static void RegisterExports(this IRegistrator registrator, IEnumerable<ExportedRegistrationInfo> registrations)
        {
            var serviceKeyStore = new Lazy<ServiceKeyStore>(() =>
                ((IResolver)registrator).Resolve<ServiceKeyStore>(DryIoc.IfUnresolved.ReturnDefault));

            foreach (var info in registrations)
                RegisterInfo(registrator, info, serviceKeyStore);
        }

        /// <summary>Helper to apply laziness to provided registrations.</summary>
        public static IEnumerable<ExportedRegistrationInfo> MakeLazyAndEnsureUniqueServiceKeys(
            this IEnumerable<ExportedRegistrationInfo> registrations)
        {
            var serviceKeyStore = new ServiceKeyStore();
            return registrations.Select(info => info.MakeLazy().EnsureUniqueExportServiceKeys(serviceKeyStore));
        }

        /// <summary>Registers factories into registrator/container based on single provided info, which could
        /// contain multiple exported services with single implementation.</summary>
        public static void RegisterInfo(this IRegistrator registrator, ExportedRegistrationInfo info, 
            Lazy<ServiceKeyStore> serviceKeyStore = null)
        {
            serviceKeyStore = serviceKeyStore ?? new Lazy<ServiceKeyStore>(() =>
                ((IResolver)registrator).Resolve<ServiceKeyStore>(DryIoc.IfUnresolved.ReturnDefault));

            // factory is used for all exports of implementation
            var factory = info.CreateFactory();

            var exports = info.Exports;
            for (var i = 0; i < exports.Length; i++)
            {
                var export = exports[i];

                var serviceType = export.ServiceType;
                var serviceKey = export.ServiceKey;
                if (serviceKey != null)
                {
                    var store = serviceKeyStore.Value;
                    if (store != null)
                        serviceKey = store.EnsureUniqueServiceKey(serviceType, serviceKey);
                }

                registrator.Register(factory, serviceType, serviceKey, export.IfAlreadyRegistered,
                    isStaticallyChecked: true); // may be set to true, cause we're reflecting from the compiler checked code
            }
        }

        /// <summary>Scans assemblies to find concrete type annotated with <see cref="ExportAttribute"/>, or <see cref="ExportManyAttribute"/>
        /// attributes, and create serializable DTO with all information required for registering of exported types.</summary>
        public static IEnumerable<ExportedRegistrationInfo> Scan(IEnumerable<Assembly> assemblies) =>
            assemblies.Distinct().SelectMany(Portable.GetAssemblyTypes).SelectMany(GetExportedRegistrations);

        /// <summary>Creates registration info DTOs for provided type and/or for exported members.
        /// If no exports found, the method returns empty enumerable.</summary>
        public static IEnumerable<ExportedRegistrationInfo> GetExportedRegistrations(Type type) => GetExportedRegistrations(type, false);


        /// <summary>Creates registration info DTOs for provided type and/or for exported members.
        /// If no exports found, the method returns empty enumerable.</summary>
        public static IEnumerable<ExportedRegistrationInfo> GetExportedRegistrations(Type type, bool shouldRegisterWithoutExport)
        {
            if (!CanBeExported(type))
                yield break;

            ExportedRegistrationInfo typeRegistrationInfo = null;

            // Export does not make sense for static or abstract type
            // because the instance of such type can't be created (resolved).
            if (!type.IsStatic() && !type.IsAbstract())
            {
                var typeAttributes = GetAllExportAttributes(type);
                if (IsExportDefined(typeAttributes, shouldRegisterWithoutExport))
                {
                    typeRegistrationInfo = GetRegistrationInfoOrDefault(type, typeAttributes, shouldRegisterWithoutExport);
                    if (typeRegistrationInfo != null)
                        yield return typeRegistrationInfo;
                }
            }

            var members = type.GetAllMembers(includeBase: true);
            foreach (var member in members)
            {
                var memberAttributes = member.GetAttributes().ToArrayOrSelf();
                if (!IsExportDefined(memberAttributes, false))
                    continue;

                var memberReturnType = member.GetReturnTypeOrDefault();
                var memberRegistrationInfo = GetRegistrationInfoOrDefault(memberReturnType, memberAttributes)
                    .ThrowIfNull();

                var factoryMethod = new FactoryMethodInfo
                {
                    DeclaringType = type,
                    MemberName = member.Name
                };

                if (!member.IsStatic())
                {
                    // if no export for instance factory, then add one
                    if (typeRegistrationInfo == null)
                    {
                        // todo: Review the need for factory service key
                        // - May be export factory AsWrapper to hide from collection resolution
                        // - Use an unique (GUID) service key
                        var factoryKey = Constants.InstanceFactory;

                        var factoryTypeAttributes = new Attribute[] { new ExportAttribute(factoryKey) };
                        typeRegistrationInfo = GetRegistrationInfoOrDefault(type, factoryTypeAttributes).ThrowIfNull();
                        yield return typeRegistrationInfo;
                    }

                    // note: the first export is used for instance factory, the rest is ignored
                    factoryMethod.InstanceFactory = typeRegistrationInfo.Exports[0];
                }

                var method = member as MethodInfo;
                if (method != null)
                {
                    factoryMethod.MethodParameterTypeFullNamesOrNames =
                        method.GetParameters().Map(p => p.ParameterType.FullName ?? p.ParameterType.Name);

                    // the only possibility (for now) for registering completely generic T service
                    // is registering it as an Object
                    if (memberReturnType.IsGenericParameter &&
                        memberRegistrationInfo.FactoryType == DryIoc.FactoryType.Decorator)
                    {
                        var exports = memberRegistrationInfo.Exports;
                        for (var i = 0; i < exports.Length; ++i)
                            exports[i].ServiceType = typeof(object);
                    }
                }

                memberRegistrationInfo.FactoryMethodInfo = factoryMethod;

                // If member reuse is not provided get it from the declaring type (fix for #355)
                if (memberRegistrationInfo.Reuse == null)
                {
                    if (typeRegistrationInfo != null)
                        memberRegistrationInfo.Reuse = typeRegistrationInfo.Reuse;
                    else
                    {
                        var creationPolicyAttrs = type.GetAttributes(typeof(PartCreationPolicyAttribute), inherit: true);
                        if (creationPolicyAttrs.Length != 0)
                            memberRegistrationInfo.Reuse = GetReuseInfo((PartCreationPolicyAttribute)creationPolicyAttrs[0]);
                    }
                }

                yield return memberRegistrationInfo;
            }
        }

        /// <summary>Creates and index by service type name.
        /// Then returns the factory provider which uses index for fast registration discovery.</summary>
        /// <param name="lazyRegistrations">Registrations with <see cref="ExportedRegistrationInfo.IsLazy"/> set to true.
        /// Consider to call <see cref="MakeLazyAndEnsureUniqueServiceKeys"/> on registrations before passing them here.</param>
        /// <param name="getAssembly">Assembly to load type by name from. NOTE: The assembly will be loaded only once!</param>
        /// <param name="ifAlreadyRegistered">(optional) Keep existing registrations by default.</param>
        /// <param name="otherServiceExports">(optional) Index to share with other providers,
        /// if not specified - each provider will use its own. The index maps the full service name
        /// from <paramref name="lazyRegistrations"/> to its registration and (optional) service key pairs.</param>
        /// <returns><see cref="Rules.DynamicRegistrationProvider"/></returns>
        public static Rules.DynamicRegistrationProvider GetLazyTypeRegistrationProvider(
            this IEnumerable<ExportedRegistrationInfo> lazyRegistrations, Func<Assembly> getAssembly,
            IfAlreadyRegistered ifAlreadyRegistered = IfAlreadyRegistered.Keep,
            IDictionary<string, IList<KeyValuePair<object, ExportedRegistrationInfo>>> otherServiceExports = null)
        {
            var assembly = new Lazy<Assembly>(getAssembly);
            return lazyRegistrations.GetLazyTypeRegistrationProvider(
                t => assembly.Value.GetType(t), ifAlreadyRegistered, otherServiceExports);
        }

        /// <summary>Creates and index by service type name.
        /// Then returns the factory provider which uses index for fast registration discovery.</summary>
        /// <param name="lazyRegistrations">Registrations with <see cref="ExportedRegistrationInfo.IsLazy"/> set to true.
        /// Consider to call <see cref="MakeLazyAndEnsureUniqueServiceKeys"/> on registrations before passing them here.</param>
        /// <param name="typeProvider">Required for Lazy registration info to create actual Type from type name.</param>
        /// <param name="ifAlreadyRegistered">(optional) Keep existing registrations by default.</param>
        /// <param name="otherServiceExports">(optional) Index to share with other providers,
        /// if not specified - each provider will use its own. The index maps the full service name
        /// from <paramref name="lazyRegistrations"/> to its registration and (optional) service key pairs.</param>
        /// <returns><see cref="Rules.DynamicRegistrationProvider"/></returns>
        public static Rules.DynamicRegistrationProvider GetLazyTypeRegistrationProvider(
            this IEnumerable<ExportedRegistrationInfo> lazyRegistrations,
            Func<string, Type> typeProvider,
            IfAlreadyRegistered ifAlreadyRegistered = IfAlreadyRegistered.Keep,
            IDictionary<string, IList<KeyValuePair<object, ExportedRegistrationInfo>>> otherServiceExports = null)
        {
            otherServiceExports = otherServiceExports
                ?? new Dictionary<string, IList<KeyValuePair<object, ExportedRegistrationInfo>>>();

            // Creating index or adding new registrations to the index.
            foreach (var reg in lazyRegistrations)
            {
                var exports = reg.Exports;
                for (var i = 0; i < exports.Length; i++)
                {
                    var e = exports[i];

                    IList<KeyValuePair<object, ExportedRegistrationInfo>> expRegs;
                    if (!otherServiceExports.TryGetValue(e.ServiceTypeFullName, out expRegs))
                        otherServiceExports[e.ServiceTypeFullName] =
                            expRegs = new List<KeyValuePair<object, ExportedRegistrationInfo>>();

                    expRegs.Add(e.ServiceKey.Pair(reg));
                }
            }

            return (serviceType, _) =>
            {
                IList<KeyValuePair<object, ExportedRegistrationInfo>> regs;
                return otherServiceExports.TryGetValue(serviceType.FullName.ThrowIfNull(), out regs)
                    ? regs.Map(r => new DynamicRegistration(r.Value.GetOrCreateFactory(typeProvider), ifAlreadyRegistered, r.Key))
                    : null;
            };
        }

        private static bool CanBeExported(Type type) =>
            type.IsClass() && !type.IsCompilerGenerated();

        private static ReuseInfo GetReuseInfo(PartCreationPolicyAttribute attribute) => 
            new ReuseInfo { ReuseType = attribute.CreationPolicy == CreationPolicy.NonShared ? ReuseType.Transient : ReuseType.Singleton };

        /// <summary>Converts reuse info into pre-defined (<see cref="SupportedReuseTypes"/>) or custom reuse object.</summary>
        public static IReuse GetReuse(ReuseInfo reuseInfo)
        {
            if (reuseInfo == null)
                return null; // unspecified reuse, decided by container rules

            if (reuseInfo.CustomReuseType != null)
                return reuseInfo.ScopeName == null
                    ? (IReuse)Activator.CreateInstance(reuseInfo.CustomReuseType)
                    : (IReuse)Activator.CreateInstance(reuseInfo.CustomReuseType, reuseInfo.ScopeName);

            return SupportedReuseTypes.GetValueOrDefault(reuseInfo.ReuseType)
                .ThrowIfNull(Error.UnsupportedReuseType, reuseInfo.ReuseType)
                .Invoke(reuseInfo.ScopeName);
        }

        #region Rules

        private static FactoryMethod GetImportingConstructor(DryIoc.Request request, FactoryMethodSelector fallbackSelector = null)
        {
            var implType = request.ImplementationType;
            var ctors = implType.PublicAndInternalConstructors().ToArrayOrSelf();
            var ctor = ctors.SingleOrDefault(it => it.GetAttributes(typeof(ImportingConstructorAttribute)).Any());

            if (ctor == null)
            {
                ctors = ctors.Where(it => it.IsPublic).ToArrayOrSelf();
                ctor = ctors.Length == 1 ? ctors[0] : null;
            }

            if (ctor == null)
            {
                // next try to fallback defined constructor, it may be defined as ConstructorWithResolvableArguments
                if (fallbackSelector != null)
                {
                    var fallbackCtor = fallbackSelector(request);
                    if (fallbackCtor != null)
                        return fallbackCtor;
                }

                // at the end try default constructor
                ctor = ctors.SingleOrDefault(it => it.GetParameters().Length == 0);
            }

            ctor.ThrowIfNull(Error.NoSingleCtorWithImportingAttr, implType, request);
            return FactoryMethod.Of(ctor);
        }

        private static Func<ParameterInfo, ParameterServiceInfo> GetImportedParameter(DryIoc.Request request) => parameter =>
        {
            var serviceInfo = ParameterServiceInfo.Of(parameter);
            var attrs = parameter.GetAttributes().ToArray();
            return attrs.Length == 0 ? serviceInfo :
                serviceInfo.WithDetails(GetFirstImportDetailsOrNull(parameter.ParameterType, attrs, request));
        };

        private static PropertyOrFieldServiceInfo GetImportedPropertiesAndFieldsOnly(MemberInfo member, DryIoc.Request request)
        {
            var attributes = member.GetAttributes().ToArrayOrSelf();
            var details = attributes.Length == 0 ? null
                : GetFirstImportDetailsOrNull(member.GetReturnTypeOrDefault(), attributes, request);
            return details == null ? null : PropertyOrFieldServiceInfo.Of(member).WithDetails(details);
        }

        private static ServiceDetails GetFirstImportDetailsOrNull(Type type, Attribute[] attributes, DryIoc.Request request) => 
            GetImportDetails(type, attributes, request) ?? GetImportExternalDetails(type, attributes, request);

        private static ServiceDetails GetImportDetails(Type type, Attribute[] attributes, DryIoc.Request request)
        {
            object serviceKey;
            Type requiredServiceType;
            var ifUnresolved = DryIoc.IfUnresolved.Throw;

            var metadata = GetRequiredMetadata(attributes);

            var import = GetSingleAttributeOrDefault<ImportAttribute>(attributes);
            if (import == null)
            {
                var importMany = GetSingleAttributeOrDefault<ImportManyAttribute>(attributes);
                if (importMany == null)
                    return null;

                serviceKey = importMany.ContractName;
                requiredServiceType = importMany.ContractType;
            }
            else
            {
                serviceKey = import.ContractName;
                if (serviceKey == null)
                {
                    var importEx = import as ImportExAttribute;
                    if (importEx != null)
                        serviceKey = importEx.ContractKey;
                }

                requiredServiceType = import.ContractType;
                if (import.AllowDefault)
                    ifUnresolved = DryIoc.IfUnresolved.ReturnDefault;
            }

            // handle not-found, probably base or object type imports
            if (requiredServiceType == null && serviceKey != null)
                requiredServiceType = FindRequiredServiceTypeByServiceKey(type, request, serviceKey);

            return ServiceDetails.Of(requiredServiceType, serviceKey, ifUnresolved, null, metadata.Key, metadata.Value);
        }

        private static Type FindRequiredServiceTypeByServiceKey(Type type, DryIoc.Request request, object serviceKey)
        {
            var contractNameStore = request.Container.Resolve<ServiceKeyStore>(DryIoc.IfUnresolved.ReturnDefault);
            if (contractNameStore == null)
                return null;

            // may be null if service key is registered at all Or registered not through MEF
            var serviceTypes = contractNameStore.GetServiceTypesOrDefault(serviceKey);
            if (serviceTypes == null)
                return null;

            // required when importing the wrappers
            var unwrappedType = request.Container.GetWrappedType(type, null);

            // first filter out non compatible / assignable types
            if (serviceTypes.Length != 1)
            {
                serviceTypes = serviceTypes.Match(t => t.Key.IsAssignableTo(unwrappedType));
                if (serviceTypes.Length > 1)
                    Throw.It(Error.UnableToSelectFromMultipleTypes, serviceTypes, KV.Of(serviceKey, type));
            }

            if (serviceTypes.Length == 1)
            {
                var exportedType = serviceTypes[0].Key;
                if (exportedType.IsAssignableTo(unwrappedType))
                    return exportedType;
            }
            else if (serviceTypes.Length > 1)
            {
                Throw.It(Error.MultipleRequiredTypesAreNotSupported, serviceTypes);
            }

            return null;
        }

        private static KeyValuePair<string, object> GetRequiredMetadata(Attribute[] attributes)
        {
            var withMetadataAttr = GetSingleAttributeOrDefault<WithMetadataAttribute>(attributes);
            var metadata = withMetadataAttr?.Metadata;
            var metadataKey = withMetadataAttr == null ? null
                : withMetadataAttr.MetadataKey ?? Constants.ExportMetadataDefaultKey;

            return metadataKey.Pair(metadata);
        }

        private static ServiceDetails GetImportExternalDetails(Type serviceType, Attribute[] attributes, DryIoc.Request request)
        {
            var import = GetSingleAttributeOrDefault<ImportExternalAttribute>(attributes);
            if (import == null)
                return null;

            var container = request.Container;
            serviceType = import.ContractType ?? container.GetWrappedType(serviceType, request.RequiredServiceType);
            var serviceKey = import.ContractKey;

            IDictionary<string, object> setupMetadata = null;

            // will be used for resolution and for registration setup, if service is not registered
            var metadataValue = import.Metadata;
            var metadataKey = import.MetadataKey;
            if (metadataKey == null && metadataValue != null) // set default key if absent
                metadataKey = Constants.ExportMetadataDefaultKey;

            if (metadataKey != null || metadataValue != null)
                setupMetadata = new Dictionary<string, object> { { metadataKey, metadataValue } };

            if (serviceKey != null)
            {
                var serviceKeyMetadata = (serviceKey.GetHashCode() + ":" + serviceType.FullName).Pair(serviceKey);

                setupMetadata = setupMetadata ?? new Dictionary<string, object>();
                setupMetadata.Add(serviceKeyMetadata.Key, serviceKeyMetadata.Value);

                if (metadataValue == null && metadataKey == null)
                {
                    metadataKey = serviceKeyMetadata.Key;
                    metadataValue = serviceKeyMetadata.Value;
                }
            }

            if (!container.IsRegistered(serviceType, serviceKey))
            {
                var implementationType = import.ImplementationType ?? serviceType;

                var reuseAttr = GetSingleAttributeOrDefault<ReuseAttribute>(attributes);
                var reuse = reuseAttr == null ? null
                    : GetReuse(new ReuseInfo { ReuseType = reuseAttr.ReuseType, ScopeName = reuseAttr.ScopeName });

                var impl = import.ConstructorSignature == null ? null
                    : Made.Of(t => t.GetConstructorOrNull(args: import.ConstructorSignature));

                container.Register(serviceType, implementationType, reuse, impl,
                    Setup.With(setupMetadata), IfAlreadyRegistered.Keep, serviceKey);
            }

            // the default because we intentionally register the service and expect it to be available
            var ifUnresolved = DryIoc.IfUnresolved.Throw;

            return ServiceDetails.Of(serviceType, serviceKey, ifUnresolved, null, metadataKey, metadataValue);
        }

        private static TAttribute GetSingleAttributeOrDefault<TAttribute>(Attribute[] attributes) where TAttribute : Attribute
        {
            TAttribute attr = null;
            for (var i = 0; i < attributes.Length && attr == null; i++)
                attr = attributes[i] as TAttribute;
            return attr;
        }

        #endregion

        #region Implementation

        private static ExportedRegistrationInfo GetRegistrationInfoOrDefault(Type type, Attribute[] attributes, 
            bool shouldRegisterWithoutExport = false)
        {
            if (type.IsOpenGeneric())
                type = type.GetGenericTypeDefinition();

            var info = new ExportedRegistrationInfo { ImplementationType = type, Reuse = null };

            for (var attrIndex = 0; attrIndex < attributes.Length; attrIndex++)
            {
                var attribute = attributes[attrIndex];
                if (attribute is ExportExAttribute)
                {
                    info.Exports = GetExportsFromExportExAttribute((ExportExAttribute)attribute, info, type);
                }
                else if (attribute is ExportManyAttribute)
                {
                    info.Exports = GetExportsFromExportManyAttribute((ExportManyAttribute)attribute, info, type);
                }
                else if (attribute is ExportAttribute)
                {
                    info.Exports = GetExportsFromExportAttribute((ExportAttribute)attribute, info, type);
                }
                else if (attribute is PartCreationPolicyAttribute)
                {
                    info.Reuse = GetReuseInfo((PartCreationPolicyAttribute)attribute);
                }
                else if (attribute is ReuseAttribute)
                {
                    var reuseAttr = (ReuseAttribute)attribute;
                    info.Reuse = reuseAttr.CustomReuseType == null
                        ? new ReuseInfo { ReuseType = reuseAttr.ReuseType, ScopeName = reuseAttr.ScopeName }
                        : new ReuseInfo { CustomReuseType = reuseAttr.CustomReuseType, ScopeName = reuseAttr.ScopeName };
                }
                else if (attribute is OpenResolutionScopeAttribute)
                {
                    info.OpenResolutionScope = true;
                }
                else if (attribute is AsResolutionCallAttribute)
                {
                    info.AsResolutionCall = true;
                }
                else if (attribute is AsResolutionRootAttribute)
                {
                    info.AsResolutionRoot = true;
                }
                else if (attribute is WeaklyReferencedAttribute)
                {
                    info.WeaklyReferenced = true;
                }
                else if (attribute is PreventDisposalAttribute)
                {
                    info.PreventDisposal = true;
                }
                else if (attribute is AllowDisposableTransientAttribute)
                {
                    info.AllowDisposableTransient = true;
                }
                else if (attribute is TrackDisposableTransientAttribute)
                {
                    info.TrackDisposableTransient = true;
                }
                else if (attribute is UseParentReuseAttribute)
                {
                    info.UseParentReuse = true;
                }
                else if (attribute is AsWrapperAttribute)
                {
                    PopulateWrapperInfoFromAttribute(info, (AsWrapperAttribute)attribute, type);
                }
                else if (attribute is AsDecoratorAttribute)
                {
                    PopulateDecoratorInfoFromAttribute(info, (AsDecoratorAttribute)attribute, type);
                }
                else if (attribute is ExportConditionAttribute)
                {
                    info.ConditionType = attribute.GetType();
                }

                if (attribute is ExportAttribute || attribute is WithMetadataAttribute ||
                    attribute.GetType().GetAttributes(typeof(MetadataAttributeAttribute), true).Any())
                {
                    info.HasMetadataAttribute = true;
                }
            }

            if (info.HasMetadataAttribute)
                info.InitExportedMetadata(attributes);
            
            if (info.Exports == null)
            {
                if (shouldRegisterWithoutExport)
                    info.Exports = GetExportFromImplementationType(info, type);
                else
                    Throw.It(Error.NoExport, type);
            }

            return info;
        }

        private static bool IsExportDefined(Attribute[] attributes, bool shouldRegisterWithoutExport) => 
            (shouldRegisterWithoutExport || attributes.Length != 0 && attributes.IndexOf(a => a is ExportAttribute || a is ExportManyAttribute) != -1) &&
            (attributes.Length == 0 || attributes.IndexOf(a => a is PartNotDiscoverableAttribute) == -1);

        private static ExportInfo[] GetExportsFromExportAttribute(ExportAttribute attribute,
            ExportedRegistrationInfo info, Type implementationType)
        {
            var export = new ExportInfo(attribute.ContractType ?? implementationType,
                attribute.ContractName ??
#pragma warning disable 618 // ExportWithKeyAttribute is Obsolete.
                (attribute is ExportWithKeyAttribute ? ((ExportWithKeyAttribute)attribute).ContractKey : null));
#pragma warning restore 618

            // Overrides the existing export with new one (will override export from Export Many)
            return info.Exports.AppendOrUpdate(export, info.Exports.IndexOf(export));
        }

        private static ExportInfo[] GetExportsFromExportExAttribute(ExportExAttribute attribute,
            ExportedRegistrationInfo info, Type implementationType)
        {
            var export = new ExportInfo(
                attribute.ContractType ?? implementationType,
                attribute.ContractKey,
                GetIfAlreadyRegistered(attribute.IfAlreadyExported));

            // Overrides the existing export with new one (will override export from Export Many)
            return info.Exports.AppendOrUpdate(export, info.Exports.IndexOf(export));
        }

        private static ExportInfo[] GetExportFromImplementationType(ExportedRegistrationInfo info, Type implementationType)
        {
            var export = new ExportInfo(implementationType);
            return info.Exports.AppendOrUpdate(export, info.Exports.IndexOf(export));
        }

        private static IfAlreadyRegistered GetIfAlreadyRegistered(IfAlreadyExported ifAlreadyExported)
        {
            switch (ifAlreadyExported)
            {
                case IfAlreadyExported.Throw: return IfAlreadyRegistered.Throw;
                case IfAlreadyExported.Keep: return IfAlreadyRegistered.Keep;
                case IfAlreadyExported.Replace: return IfAlreadyRegistered.Replace;
                case IfAlreadyExported.AppendNewImplementation: return IfAlreadyRegistered.AppendNewImplementation;
                default: return IfAlreadyRegistered.AppendNotKeyed;
            }
        }

        private static ExportInfo[] GetExportsFromExportManyAttribute(ExportManyAttribute attribute,
            ExportedRegistrationInfo info, Type implementationType)
        {
            var contractTypes = implementationType.GetRegisterManyImplementedServiceTypes(attribute.NonPublic);
            if (!attribute.Except.IsNullOrEmpty())
                contractTypes = contractTypes.Except(attribute.Except).ToArrayOrSelf();

            var manyExports = contractTypes
                .Map(contractType => new ExportInfo(contractType,
                    attribute.ContractName ?? attribute.ContractKey, GetIfAlreadyRegistered(attribute.IfAlreadyExported)));

            if (manyExports.Length == 0)
                Throw.It(Error.ExportManyDoesNotExportAnyType, implementationType, contractTypes);

            // Filters exports that were already made, because ExportMany has less priority than Export(Ex)
            var currentExports = info.Exports;
            if (currentExports.IsNullOrEmpty())
            {
                currentExports = manyExports;
            }
            else
            {
                for (var i = 0; i < manyExports.Length; i++)
                {
                    var manyExport = manyExports[i];
                    if (!currentExports.Contains(manyExport))
                        currentExports = currentExports.AppendOrUpdate(manyExport);
                }
            }

            return currentExports;
        }

        private static void PopulateWrapperInfoFromAttribute(ExportedRegistrationInfo resultInfo, AsWrapperAttribute attribute,
            Type implementationType)
        {
            Throw.If(resultInfo.FactoryType != DryIoc.FactoryType.Service, Error.UnsupportedMultipleFactoryTypes, implementationType);
            resultInfo.FactoryType = DryIoc.FactoryType.Wrapper;
            resultInfo.Wrapper = new WrapperInfo
            {
                WrappedServiceTypeArgIndex = attribute.WrappedServiceTypeArgIndex,
                AlwaysWrapsRequiredServiceType = attribute.AlwaysWrapsRequiredServiceType
            };
        }

        private static void PopulateDecoratorInfoFromAttribute(
            ExportedRegistrationInfo resultInfo, AsDecoratorAttribute attribute, Type implementationType)
        {
            Throw.If(resultInfo.FactoryType != DryIoc.FactoryType.Service, Error.UnsupportedMultipleFactoryTypes, implementationType);
            resultInfo.FactoryType = DryIoc.FactoryType.Decorator;
            var decoratedServiceKey = attribute.ContractName ?? attribute.ContractKey;
            resultInfo.Decorator = new DecoratorInfo
            {
                DecoratedServiceKey = decoratedServiceKey,
                Order = attribute.Order,
                UseDecorateeReuse = attribute.UseDecorateeReuse
            };
        }

        private static Attribute[] GetAllExportAttributes(Type type)
        {
            var attributes = type.GetAttributes();

            for (var baseType = type.GetBaseType();
                baseType != typeof(object) && baseType != null;
                baseType = baseType.GetBaseType())
                attributes = attributes.Append(GetInheritedExportAttributes(baseType));

            var interfaces = type.GetImplementedInterfaces();
            if (interfaces.Length != 0)
                for (var i = 0; i < interfaces.Length; i++)
                    attributes = attributes.Append(GetInheritedExportAttributes(interfaces[i]));

            return attributes;
        }

        private static Attribute[] GetInheritedExportAttributes(Type type)
        {
            var exports = type.GetAttributes(typeof(InheritedExportAttribute));
            for (var i = 0; i < exports.Length; i++)
            {
                var export = (InheritedExportAttribute)exports[i];
                if (export.ContractType == null)
                    exports[i] = new InheritedExportAttribute(export.ContractName, type);
            }
            return exports;
        }

        #endregion
    }

    /// <summary>Enables de-duplication of service key by putting key into the pair with index. </summary>
    public sealed class ServiceKeyStore
    {
        /// Mapping of ServiceKey/ContractName to { ContractType, count }[]
        private readonly Ref<ImHashMap<object, KV<Type, int>[]>>
            _store = Ref.Of(ImHashMap<object, KV<Type, int>[]>.Empty);

        /// <summary>Stores the key with respective type,
        /// incrementing type count for multiple registrations with same key  and type.</summary>
        /// <param name="serviceType">Type</param> <param name="serviceKey">Key</param>
        /// <returns>The key combined with index, if the key has same type more than once,
        /// otherwise (for single or nu types) returns passed key as-is..</returns>
        public object EnsureUniqueServiceKey(Type serviceType, object serviceKey)
        {
            _store.Swap(x => x
                .AddOrUpdate(serviceKey, new[] { KV.Of(serviceType, 1) }, (types, newTypes) =>
                  {
                      var newType = newTypes[0].Key;
                      var typeAndCountIndex = types.IndexOf(t => t.Key == newType);
                      if (typeAndCountIndex != -1)
                      {
                          var typeAndCount = types[typeAndCountIndex];

                          // Change the serviceKey only when multiple same types are registered with the same key
                          serviceKey = KV.Of(serviceKey, typeAndCount.Value);

                          typeAndCount = typeAndCount.WithValue(typeAndCount.Value + 1);
                          return types.AppendOrUpdate(typeAndCount, typeAndCountIndex);
                      }

                      return types.Append(newTypes);
                  }));

            return serviceKey;
        }

        /// <summary>Retrieves types and their count used with specified <paramref name="serviceKey"/>.</summary>
        /// <param name="serviceKey">Service key to get info.</param>
        /// <returns>Types and their count for the specified key, if key is not stored - returns null.</returns>
        public KV<Type, int>[] GetServiceTypesOrDefault(object serviceKey) => 
            _store.Value.GetValueOrDefault(serviceKey);
    }

    /// <summary>Names used by Attributed Model to mark the special exports.</summary>
    public static class Constants
    {
        /// <summary>Predefined key in metadata dictionary for metadata provided as single object (not dictionary).</summary>
        public static readonly string ExportMetadataDefaultKey = "@ExportMetadataDefaultKey";

        /// <summary>Marks the Export generated for type which export its instance members,
        /// but should not be resolved as-self by default.</summary>
        public static readonly string InstanceFactory = "@InstanceFactory";
    }

    /// <summary>Defines error codes and messages for <see cref="AttributedModelException"/>.</summary>
    public static class Error
    {
        /// <summary>Error messages for corresponding codes.</summary>
        public static readonly string[] Messages = new string[20];

        // note: the order of static initialization is important, that's why those are initialized before messages
        private static int _errorIndex = -1;
        private static readonly int _containerErrorCount = DryIoc.Error.Messages.Length;

#pragma warning disable 1591 // Missing XML-comment
        public static readonly int
            NoSingleCtorWithImportingAttr = Of(
                "Unable to find single constructor nor marked with " + typeof(ImportingConstructorAttribute) +
                " nor default constructor in {0} when resolving: {1}"),
            UnsupportedMultipleFactoryTypes = Of(
                "Found multiple factory types associated with exported {0}. Only single ExportAs.. attribute is supported, please remove the rest."),
            DuplicateMetadataKey = Of(
                "Duplicate metadata key {0} for the already defined {1}."),
            NoExport = Of(
                "At least one Export attributed should be defined for {0}."),
            ExportManyDoesNotExportAnyType = Of(
                "Unable to get contract types for implementation {0} because all of its implemented types where filtered out: {1}"),
            UnsupportedReuseType = Of(
                "Attributed model does not support reuse type {0}."),
            UnsupportedReuseWrapperType = Of(
                "Attributed model does not support reuse wrapper type {0}."),
            UnableToSelectFromMultipleTypes = Of(
                "Unable to select from multiple exported types {0} for the import {1}"),
            MultipleRequiredTypesAreNotSupported = Of(
                "Multiple required types are not supported at the moment: {0}");

#pragma warning restore 1591

        private static int Of(string message)
        {
            var errorIndex = Interlocked.Increment(ref _errorIndex);
            Messages[errorIndex] = message;
            return errorIndex + _containerErrorCount;
        }

        internal static string GetMessage(int errorIndex) =>
            Messages[errorIndex - _containerErrorCount];

        /// <summary>Returns the name of error with the provided error code.</summary>
        public static string NameOf(int error) => 
            typeof(Error).GetTypeInfo().DeclaredFields
                .Where(f => f.FieldType == typeof(int))
                .Where((_, i) => i == error - _containerErrorCount + 1)
                .FirstOrDefault()?.Name;

        static Error()
        {
            Throw.GetMatchedException = GetAttributedModelOrContainerException;
        }

        private static Exception GetAttributedModelOrContainerException(
            ErrorCheck check, int error, object arg0, object arg1, object arg2, object arg3, Exception inner) =>
            error >= _containerErrorCount
                ? AttributedModelException.Of(check, error, arg0, arg1, arg2, arg3, inner)
                : ContainerException.Of(check, error, arg0, arg1, arg2, arg3, inner);
    }

    /// <summary>Specific exception type to be thrown by MefAttributedModel extension. Check <see cref="Error"/> for possible error cases.</summary>
    public class AttributedModelException : ContainerException
    {
        /// <summary>Creates exception by wrapping <paramref name="errorCode"/> and with message corresponding to code.</summary>
        public new static AttributedModelException Of(ErrorCheck errorCheck, int errorCode,
            object arg0, object arg1 = null, object arg2 = null, object arg3 = null,
            Exception inner = null)
        {
            var message = string.Format(MefAttributedModel.Error.GetMessage(errorCode), Print(arg0), Print(arg1), Print(arg2), Print(arg3));
            return inner == null
                ? new AttributedModelException(errorCode, message)
                : new AttributedModelException(errorCode, message, inner);
        }

        private AttributedModelException(int error, string message) : this(error, message, null) { }

        private AttributedModelException(int error, string message, Exception innerException) : 
            base(error, message, innerException, (e, m, _) => 
            FormatMessage(MefAttributedModel.Error.NameOf(e), m)) { }
    }

    /// <summary>Converts provided literal into valid C# code. Used for generating registration code
    /// from <see cref="ExportedRegistrationInfo"/> DTOs.</summary>
    public static class PrintCode
    {
        /// <summary>Prints valid c# Boolean literal: true/false.</summary>
        public static StringBuilder AppendBool(this StringBuilder code, bool x) => 
            code.Append(x ? "true" : "false");

        /// <summary>Prints valid c# string constant.</summary>
        public static StringBuilder AppendString(this StringBuilder code, string x) => 
            x == null ? code.Append("null") : code.Append('"').Append(x.Replace("\"", "\\\"").Replace("\r", "\\r").Replace("\n", "\\n")).Append('"');

        /// <summary>Prints valid c# Type literal: <c>typeof(Namespace.Type)</c>.</summary>
        public static StringBuilder AppendType(this StringBuilder code, Type x) => 
            x == null ? code.Append("null") : code.Append("typeof(")
            .Print(x, t => t == typeof(void) ? "void" : t.FullName ?? t.Name)
            .Append(')');

        /// <summary>Prints valid c# Enum literal: Enum.Value.</summary>
        public static StringBuilder AppendEnum(this StringBuilder code, Type enumType, object x)
        {
            if (enumType.IsNullable())
            {
                if (x == null)
                    return code.Print("null");
                enumType = enumType.GetTypeInfo().GenericTypeArguments.Single();
            }

            return code.Print(enumType, t => t.FullName ?? t.Name).Append('.').Append(Enum.GetName(enumType, x));
        }

        /// <summary>Prints the <see cref="Dictionary{TKey, TValue}"/> where keys are strings.</summary>
        public static StringBuilder AppendDictionary<TValue>(this StringBuilder code, 
            IDictionary<string, TValue> dictionary, Func<StringBuilder, string, TValue, StringBuilder> appendValue = null)
        {
            if (appendValue == null)
                appendValue = (sb, key, value) => sb.AppendCode(value);

            code.Append("new System.Collections.Generic.Dictionary<string, ");
            code.Print(typeof(TValue));
            code.AppendLine("> {");
            foreach (var pair in dictionary.OrderBy(p => p.Key).ThenBy(p => p.Key.Length))
            {
                code.Append("            { ");
                code.AppendString(pair.Key);
                code.Append(", ");
                code = appendValue(code, pair.Key, pair.Value);
                code.AppendLine(" },");
            }

            code.Append("        }");
            return code;
        }

        /// <summary>Prints the <see cref="Dictionary{TKey, TValue}"/> where keys and values are strings.</summary>
        public static StringBuilder AppendDictionary(this StringBuilder code, IDictionary<string, string> dictionary) => 
            code.AppendDictionary(dictionary, (c, k, v) => c.AppendString(v));

        /// <summary>Determines whether the type is null-able.</summary>
        public static bool IsNullable(this Type type) => 
            type.GetTypeInfo().IsGenericType && type.GetGenericTypeDefinition() == typeof(Nullable<>);

        /// <summary>Prints code items.</summary>
        public static StringBuilder AppendMany<T>(this StringBuilder code, IEnumerable<T> items)
        {
            code.Append("new ").Print(typeof(T)).Print("[] {");
            var count = 0;
            foreach (var item in items)
            {
                if (count++ != 0)
                    code.Append(", ");
                code.AppendCode(item);
            }
            return code.Append("}");
        }

        /// <summary>Prints valid c# literal depending of <paramref name="x"/> type.</summary>
        public static StringBuilder AppendCode(this StringBuilder code, object x, Action<StringBuilder, object> ifNotRecognized = null)
        {
            if (x == null)
                return code.Append("null");
            if (x is bool)
                return code.AppendBool((bool)x);
            if (x is string)
                return code.AppendString((string)x);
            if (x is Type)
                return code.AppendType((Type)x);

            var type = x.GetType();
            if (type.IsEnum())
                return code.AppendEnum(type, x);

            if (ifNotRecognized != null)
                ifNotRecognized(code, x);
            else
                code.Append(x);

            return code;
        }
    }

    #region Registration Info DTOs
#pragma warning disable 659

    /// <summary>Serializable DTO of all registration information.</summary>
    public sealed class ExportedRegistrationInfo
    {
        /// <summary>All exports defined for implementation type (registration).</summary>
        public ExportInfo[] Exports;

        /// <summary>Concrete type on what exports are defined: exported type.</summary>
        /// <remarks>May be null if <see cref="ImplementationTypeFullName"/> specified.</remarks>
        public Type ImplementationType;

        /// <summary>Full name of exported type. Enables type lazy-loading scenario.</summary>
        public string ImplementationTypeFullName;

        /// <summary>Indicate the lazy info with the type defined by its name instead of Runtime Type.</summary>
        public bool IsLazy => ImplementationTypeFullName != null;

        /// <summary>Specifies the reuse information</summary>
        public ReuseInfo Reuse;

        // todo: combines bool fields to bit flags
        /// <summary>Corresponds to <see cref="Setup.OpenResolutionScope"/>.</summary>
        public bool OpenResolutionScope;

        /// <summary>Corresponds to <see cref="Setup.AsResolutionCall"/>.</summary>
        public bool AsResolutionCall;

        /// <summary>Corresponds to <see cref="Setup.AsResolutionRoot"/>.</summary>
        public bool AsResolutionRoot;

        /// <summary>Specifies to prevent disposal of reused instance if it is disposable</summary>
        public bool PreventDisposal;

        /// <summary>Specifies to store reused instance as WeakReference.</summary>
        public bool WeaklyReferenced;

        /// <summary>Allows registering transient disposable. But the disposal is up to you.</summary>
        public bool AllowDisposableTransient;

        /// <summary>Turns On tracking of disposable transient dependency in parent scope or in open scope if resolved directly.</summary>
        public bool TrackDisposableTransient;

        /// <summary>Instructs to use parent reuse. Applied only if Reuse is not specified.</summary>
        public bool UseParentReuse;

        /// <summary>True if exported type has metadata.</summary>
        public bool HasMetadataAttribute;

        /// <summary>Gets or sets the metadata.</summary>
        public IDictionary<string, object> Metadata;

        /// <summary>Factory type to specify <see cref="Setup"/>.</summary>
        public DryIoc.FactoryType FactoryType;

        /// <summary>Type consisting of single method compatible with <see cref="Setup.Condition"/> type.</summary>
        public Type ConditionType;

        /// <summary>Not null if exported with <see cref="AsDecoratorAttribute"/>, contains info about decorator.</summary>
        public DecoratorInfo Decorator;

        /// <summary>Not null if exported with <see cref="AsWrapperAttribute"/>, contains info about wrapper.</summary>
        public WrapperInfo Wrapper;

        /// <summary>Not null for exported members.</summary>
        public FactoryMethodInfo FactoryMethodInfo;

        /// <summary>Returns new info with type representation as type full name string, instead of
        /// actual type.</summary> <returns>New lazy ExportInfo for not lazy this, otherwise - this one.</returns>
        public ExportedRegistrationInfo MakeLazy()
        {
            if (IsLazy) return this;
            var newInfo = (ExportedRegistrationInfo)MemberwiseClone();
            newInfo.ImplementationTypeFullName = ImplementationType.FullName;
            newInfo.ImplementationType = null;
            var exports = newInfo.Exports;
            for (var i = 0; i < exports.Length; i++)
                exports[i] = exports[i].MakeLazy();
            if (newInfo.FactoryMethodInfo != null)
                newInfo.FactoryMethodInfo = newInfo.FactoryMethodInfo.MakeLazy();
            return newInfo;
        }

        /// <summary>De-duplicates service keys in export via tracking they uniqueness in passed store.
        /// The result key would be a pair of original key and index. If key is already unique it will be returned as-is.</summary>
        /// <param name="keyStore">Place to track and check the key uniqueness.</param>
        /// <returns>Modifies this, and return this just for fluency.</returns>
        public ExportedRegistrationInfo EnsureUniqueExportServiceKeys(ServiceKeyStore keyStore)
        {
            for (var i = 0; i < Exports.Length; i++)
            {
                var e = Exports[i];
                if (e.ServiceKey != null)
                    e.ServiceKey = keyStore.EnsureUniqueServiceKey(e.ServiceType, e.ServiceKey);
            }

            return this;
        }

        /// <summary>Creates factory from registration info.</summary>
        /// <param name="typeProvider">(optional) Required for Lazy registration info to create actual Type from type name.</param>
        /// <returns>Created factory.</returns>
        public ReflectionFactory CreateFactory(Func<string, Type> typeProvider = null)
        {
            if (!IsLazy)
                return new ReflectionFactory(ImplementationType, GetReuse(), GetMade(), GetSetup());

            typeProvider = typeProvider.ThrowIfNull();
            var made = GetMade(typeProvider);
            var setup = GetSetup(made);
            return new ReflectionFactory(() => typeProvider(ImplementationTypeFullName), GetReuse(), made, setup);
        }

        // todo: fix multi-threading
        /// <summary>Returns the already created factory if any.</summary>
        public ReflectionFactory GetOrCreateFactory(Func<string, Type> typeProvider = null) =>
            _createdFactory ?? (_createdFactory = CreateFactory(typeProvider));

        private ReflectionFactory _createdFactory;

        private Made GetMade(Func<string, Type> typeProvider = null) =>
            FactoryMethodInfo == null ? Made.Default : FactoryMethodInfo.CreateMade(typeProvider);

        /// <summary>Gets the <see cref="IReuse"/> instance.</summary>
        public IReuse GetReuse() => AttributedModel.GetReuse(Reuse);

        /// <summary>Create factory setup from registration DTO.</summary>
        /// <param name="made">(optional) Used for collecting metadata from factory method attributes if any.</param>
        /// <returns>Created factory setup.</returns>
        public Setup GetSetup(Made made = null)
        {
            if (FactoryType == DryIoc.FactoryType.Wrapper)
                return Wrapper == null ? Setup.Wrapper : Wrapper.GetSetup();

            var condition = ConditionType == null
                ? (Func<DryIoc.Request, bool>)null
                : r => ((ExportConditionAttribute)Activator.CreateInstance(ConditionType))
                    .Evaluate(ConvertRequestInfo(r));

            if (FactoryType == DryIoc.FactoryType.Decorator)
                return Decorator == null ? Setup.Decorator : Decorator.GetSetup(condition);

            object metadata = Metadata;
            if (metadata == null && HasMetadataAttribute)
                metadata = IsLazy
                    ? new Func<object>(() => CollectExportedMetadata(CollectMetadataAttributes(made)))
                    : (object)CollectExportedMetadata(CollectMetadataAttributes(made));

            return Setup.With(metadata, condition,
                OpenResolutionScope, AsResolutionCall, AsResolutionRoot,
                PreventDisposal, WeaklyReferenced,
                AllowDisposableTransient, TrackDisposableTransient,
                UseParentReuse);
        }

        private IEnumerable<Attribute> CollectMetadataAttributes(Made made)
        {
            if (ImplementationType == null)
                return ArrayTools.Empty<Attribute>();

            IEnumerable<Attribute> metaAttrs = ImplementationType.GetAttributes();
            if (made != null && made.FactoryMethodKnownResultType != null)
            {
                var member = made.FactoryMethod(request: null).ConstructorOrMethodOrMember;
                if (member != null)
                    metaAttrs = metaAttrs.Concat(member.GetAttributes());
            }
            return metaAttrs;
        }

        private static Request ConvertRequestInfo(DryIoc.Request source)
        {
            if (source.IsEmpty)
                return Request.Empty;

            var factoryType =
                source.FactoryType == DryIoc.FactoryType.Decorator ? DryIocAttributes.FactoryType.Decorator :
                source.FactoryType == DryIoc.FactoryType.Wrapper ? DryIocAttributes.FactoryType.Wrapper :
                DryIocAttributes.FactoryType.Service;

            var ifUnresolved =
                source.IfUnresolved == DryIoc.IfUnresolved.Throw ? IfUnresolved.Throw : IfUnresolved.ReturnDefault;

            return ConvertRequestInfo(source.DirectParent).Push(
                source.ServiceType,
                source.RequiredServiceType,
                source.ServiceKey,
                source.MetadataKey, source.Metadata,
                ifUnresolved,
                source.FactoryID,
                factoryType,
                source.ImplementationType,
                source.ReuseLifespan);
        }

        /// <summary>Compares with another info for equality.</summary>
        public override bool Equals(object obj)
        {
            var other = obj as ExportedRegistrationInfo;
            return other != null
                && other.ImplementationType == ImplementationType
                && Equals(other.Reuse, Reuse)
                && other.FactoryType == FactoryType
                && Equals(other.Wrapper, Wrapper)
                && Equals(other.Decorator, Decorator)
                && other.Exports.SequenceEqual(Exports);
        }

        /// <summary>Generate valid c# code for instantiating of info from its state. Supposed be used in compile-time scenarios.</summary>
        public StringBuilder ToCode(StringBuilder code = null)
        {
            code = code ?? new StringBuilder();
            code.Append(@"
    new ExportedRegistrationInfo {
        ImplementationType = ").AppendType(ImplementationType).Append(@",
        Exports = new[] {
        "); for (var i = 0; i < Exports.Length; i++)
                code = Exports[i].ToCode(code.Append("    ")).Append(@",
        "); code.Append("}");
            if (Reuse != null) Reuse.ToCode(code.Append(@",
        Reuse = ")); code.Append(@",
        OpenResolutionScope = ").AppendBool(OpenResolutionScope).Append(@",
        AsResolutionCall = ").AppendBool(AsResolutionCall).Append(@",
        AsResolutionRoot = ").AppendBool(AsResolutionRoot).Append(@",
        PreventDisposal = ").AppendBool(PreventDisposal).Append(@",
        WeaklyReferenced = ").AppendBool(WeaklyReferenced).Append(@",
        AllowDisposableTransient = ").AppendBool(AllowDisposableTransient).Append(@",
        TrackDisposableTransient = ").AppendBool(TrackDisposableTransient).Append(@",
        UseParentReuse = ").AppendBool(UseParentReuse).Append(@",
        HasMetadataAttribute = ").AppendBool(HasMetadataAttribute).Append(@",
        FactoryType = ").AppendEnum(typeof(DryIoc.FactoryType), FactoryType).Append(@",
        ConditionType = ").AppendType(ConditionType);
            if (Metadata != null) code.Append(@",
        Metadata = ").AppendDictionary(Metadata, MetadataItemToCode);
            if (Wrapper != null) Wrapper.ToCode(code.Append(@",
        Wrapper = "));
            if (Decorator != null) Decorator.ToCode(code.Append(@",
        Decorator = "));
            if (FactoryMethodInfo != null) FactoryMethodInfo.ToCode(code.Append(@",
        FactoryMethodInfo = ")); code.Append(@"
    }");
            return code;
        }

        private StringBuilder MetadataItemToCode(StringBuilder code, string key, object value)
        {
            object metadataCode;
            return Metadata != null &&
                   Metadata.TryGetValue(key + ToCodeKeySuffix, out metadataCode)
                ? code.Append(metadataCode)
                : code.AppendCode(value);
        }

        /// <summary>Collects the metadata as <see cref="Dictionary{TKey, TValue}"/>.</summary>
        public void InitExportedMetadata(Attribute[] attributes)
        {
            Metadata = CollectExportedMetadata(attributes);
            if (Metadata != null)
                CollectAttributeConstructorsCode(Metadata);
        }

        /// <summary>Metadata key suffix for the C# representation of the custom attribute constructors.</summary>
        public const string ToCodeKeySuffix = ".ToCode()";

        private void CollectAttributeConstructorsCode(IDictionary<string, object> metadata)
        {
            var attributes = CustomAttributeData.GetCustomAttributes(ImplementationType)
                .Select(item => new
                {
                    // ReSharper disable PossibleNullReferenceException
                    // ReSharper disable AssignNullToNotNullAttribute
                    Key = item.Constructor.DeclaringType.FullName,
                    Value = string.Format("new {0}({1})",
                            item.Constructor.DeclaringType.FullName,
                            string.Join(", ", ArrayTools.Map(item.ConstructorArguments, a => a.ToString()).ToArrayOrSelf())) +
                            (item.NamedArguments.Any() ?
                                " { " + string.Join(", ", item.NamedArguments.Map(na => na.MemberInfo.Name + " = " + na.TypedValue).ToArrayOrSelf()) + " }" :
                                string.Empty)
                    // ReSharper restore AssignNullToNotNullAttribute
                    // ReSharper restore PossibleNullReferenceException
                })
                .OrderBy(item => item.Key);

            foreach (var attr in attributes)
                if (metadata.ContainsKey(attr.Key))
                    metadata[attr.Key + ToCodeKeySuffix] = attr.Value;
        }

        private static IDictionary<string, object> CollectExportedMetadata(IEnumerable<Attribute> attributes)
        {
            Dictionary<string, object> metaDict = null;

            var metadataAttributes = attributes
                .Where(a => a is ExportMetadataAttribute || a is WithMetadataAttribute
                    || a.GetType().GetAttributes(typeof(MetadataAttributeAttribute), true).Any())
                .OrderBy(a => a.GetType().FullName);

            foreach (var metaAttr in metadataAttributes)
            {
                string metaKey;
                object metaValue = metaAttr;
                var addProperties = false;

                if (metaAttr is ExportMetadataAttribute)
                {
                    var exportMetaAttr = (ExportMetadataAttribute)metaAttr;
                    metaKey = exportMetaAttr.Name; // note: defaults to string.Empty
                    metaValue = exportMetaAttr.Value;
                }
                else if (metaAttr is WithMetadataAttribute)
                {
                    var withMetadataAttr = (WithMetadataAttribute)metaAttr;
                    metaKey = withMetadataAttr.MetadataKey ?? Constants.ExportMetadataDefaultKey;
                    metaValue = withMetadataAttr.Metadata;
                }
                else
                {
                    // index custom metadata attributes with their type name
                    metaKey = metaAttr.GetType().FullName ?? metaAttr.GetType().Name;
                    addProperties = true;
                }

                if (metaDict != null && metaDict.ContainsKey(metaKey))
                    Throw.It(Error.DuplicateMetadataKey, metaKey, metaDict);

                metaDict = metaDict ?? new Dictionary<string, object>();
                metaDict.Add(metaKey, metaValue);

                if (addProperties)
                {
                    var metaTypes = new List<TypeInfo>();
                    var metaType = metaAttr.GetType();
                    while (metaType != null && metaType != typeof(Attribute) && metaType != typeof(ExportAttribute))
                    {
                        var metaTypeInfo = metaType.GetTypeInfo();
                        metaTypes.Add(metaTypeInfo);
                        metaType = metaTypeInfo.BaseType;
                    }

                    var properties = metaTypes.SelectMany(t => t.DeclaredProperties);
                    foreach (var property in properties)
                    {
                        metaKey = property.Name;
                        metaValue = property.GetValue(metaAttr, new object[0]);

                        if (metaDict.ContainsKey(metaKey))
                            Throw.It(Error.DuplicateMetadataKey, metaKey, metaDict);

                        metaDict.Add(metaKey, metaValue);
                    }
                }
            }

            return metaDict;
        }
    }

    /// <summary>Serializable info about exported member, aka factory method in DryIoc.</summary>
    public sealed class FactoryMethodInfo
    {
        /// <summary>The type declaring the member.</summary>
        public Type DeclaringType;

        /// <summary>The declaring type name.</summary>
        public string DeclaringTypeFullName;

        /// <summary>Member defining the Export.</summary>
        public string MemberName;

        /// <summary>Parameter type full names (and names for generic parameters) to identify the method overload.</summary>
        public string[] MethodParameterTypeFullNamesOrNames;

        /// <summary>(optional) Not null for exported instance member which requires factory object, null for static members.</summary>
        public ExportInfo InstanceFactory;

        /// <summary>Indicate the lazy info with the type defined by its name instead of Runtime Type.</summary>
        public bool IsLazy => DeclaringTypeFullName != null;

        /// <summary>Returns new export info with type representation as type full name string, instead of actual type.</summary>
        public FactoryMethodInfo MakeLazy()
        {
            if (IsLazy) return this;
            var info = (FactoryMethodInfo)MemberwiseClone();
            info.DeclaringTypeFullName = DeclaringType.FullName;
            info.DeclaringType = null;
            if (info.InstanceFactory != null)
                info.InstanceFactory = info.InstanceFactory.MakeLazy();
            return info;
        }

        /// <summary>Constructs Made out of info properties.</summary>
        public Made CreateMade(Func<string, Type> typeProvider = null)
        {
            if (!IsLazy)
                return Made.Of(GetMember(DeclaringType),
                    InstanceFactory == null ? null : ServiceInfo.Of(
                        InstanceFactory.ServiceType, DryIoc.IfUnresolved.ReturnDefault, InstanceFactory.ServiceKey));

            typeProvider = typeProvider.ThrowIfNull();
            return Made.Of(_ => FactoryMethod.Of(
                GetMember(typeProvider(DeclaringTypeFullName)),
                InstanceFactory == null ? null : ServiceInfo.Of(
                    InstanceFactory.ServiceType ?? typeProvider(InstanceFactory.ServiceTypeFullName),
                    DryIoc.IfUnresolved.ReturnDefault, InstanceFactory.ServiceKey)));
        }

        private MemberInfo GetMember(Type declaringType) => 
            declaringType
                .GetAllMembers(includeBase: true)
                .FirstOrDefault(m =>
                {
                    if (m.Name != MemberName)
                        return false;

                    var method = m as MethodInfo;
                    if (method == null) // return early if it is property or field, no need to compare method signature
                        return true;

                    var parameters = method.GetParameters();
                    var factoryMethodParameterTypeNames = MethodParameterTypeFullNamesOrNames ?? ArrayTools.Empty<string>();
                    if (parameters.Length != factoryMethodParameterTypeNames.Length)
                        return false;

                    return parameters.Length == 0
                           || parameters.Select(p => p.ParameterType.FullName ?? p.ParameterType.Name)
                               .SequenceEqual(factoryMethodParameterTypeNames);
                })
                .ThrowIfNull();

        /// <summary>Determines whether the specified <see cref="T:System.Object" /> is equal to the current <see cref="T:System.Object" />.</summary>
        public override bool Equals(object obj)
        {
            var other = obj as FactoryMethodInfo;
            return other != null
                && other.DeclaringType == DeclaringType
                && other.MemberName == MemberName
                && (other.MethodParameterTypeFullNamesOrNames == null && MethodParameterTypeFullNamesOrNames == null ||
                    other.MethodParameterTypeFullNamesOrNames != null && MethodParameterTypeFullNamesOrNames != null &&
                    other.MethodParameterTypeFullNamesOrNames.SequenceEqual(MethodParameterTypeFullNamesOrNames))
                && Equals(other.InstanceFactory, InstanceFactory);
        }

        /// <summary>Generates valid c# code to re-create the info.</summary>
        public StringBuilder ToCode(StringBuilder code)
        {
            code.Append(@"new FactoryMethodInfo {
            DeclaringType = ").AppendType(DeclaringType).Append(@",
            MemberName = ").AppendString(MemberName);
            if (!MethodParameterTypeFullNamesOrNames.IsNullOrEmpty()) code.Append(@",
            MethodParameterTypeFullNamesOrNames = ").AppendMany(MethodParameterTypeFullNamesOrNames);
            if (InstanceFactory != null) InstanceFactory.ToCode(code.Append(@",
            InstanceFactory = "));
            return code.Append(@"
        }");
        }
    }

    /// <summary>Specifies the standard and custom reuse info.</summary>
    public sealed class ReuseInfo
    {
        /// <summary>One of <see cref="AttributedModel.SupportedReuseTypes"/>.</summary>
        public ReuseType ReuseType;

        /// <summary>Name of the scope to pass to reuse factory from <see cref="AttributedModel.SupportedReuseTypes"/>.</summary>
        public string ScopeName;

        /// <summary>Custom reuse type, overrides the <see cref="ReuseType"/>.</summary>
        public Type CustomReuseType;

        /// <summary>Compares with another info for equality.</summary>
        public override bool Equals(object obj)
        {
            var other = obj as ReuseInfo;
            return other != null
                && other.ReuseType == ReuseType
                && other.ScopeName == ScopeName
                && other.CustomReuseType == CustomReuseType;
        }

        /// <summary>Converts info to the C# code representation.</summary>
        public StringBuilder ToCode(StringBuilder code)
        {
            code = CustomReuseType == null
                ? code.Append("new ReuseInfo { ReuseType = ").AppendEnum(typeof(ReuseType), ReuseType)
                : code.Append("new ReuseInfo { CustomReuseType = ").AppendType(CustomReuseType);

            if (ScopeName != null)
                code = code.Append(", ScopeName = ").AppendString(ScopeName);

            return code.Append(" }");
        }
    }

    /// <summary>Defines DTO for exported service type and key.</summary>
    public sealed class ExportInfo
    {
        /// <summary>Contract type.</summary>
        /// <remarks>may be null if <see cref="ServiceTypeFullName"/> specified.</remarks>
        public Type ServiceType;

        /// <summary>Full contract type name. Supposed to be used in lazy-loading scenario.</summary>
        public string ServiceTypeFullName;

        /// <summary>Wrapped contract name or service key.</summary>
        public object ServiceKey;

        /// <summary>If already registered option to pass to container registration.</summary>
        public IfAlreadyRegistered IfAlreadyRegistered;

        /// <summary>Indicate the lazy info with type defined by its name instead of Runtime Type.</summary>
        public bool IsLazy => ServiceTypeFullName != null;

        /// <summary>Default constructor is usually required by de-serializer.</summary>
        public ExportInfo() { }

        /// <summary>Creates exported info out of type and optional key.</summary>
        public ExportInfo(Type serviceType, object serviceKey = null,
            IfAlreadyRegistered ifAlreadyRegistered = IfAlreadyRegistered.AppendNotKeyed)
        {
            ServiceType = serviceType;
            ServiceKey = serviceKey;
            IfAlreadyRegistered = ifAlreadyRegistered;
        }

        /// <summary>Creates exported info out of type and optional key.</summary>
        public ExportInfo(string serviceTypeFullName, object serviceKey = null,
            IfAlreadyRegistered ifAlreadyRegistered = IfAlreadyRegistered.AppendNotKeyed)
        {
            ServiceTypeFullName = serviceTypeFullName;
            ServiceKey = serviceKey;
            IfAlreadyRegistered = ifAlreadyRegistered;
        }

        /// <summary>Compares with another info for equality.</summary>
        /// <param name="obj">Other info to compare.</param> <returns>True if equal.</returns>
        public override bool Equals(object obj)
        {
            var other = obj as ExportInfo;
            return other != null
                && other.ServiceType == ServiceType
                && Equals(other.ServiceKey, ServiceKey)
                && other.IfAlreadyRegistered == IfAlreadyRegistered;
        }

        /// <summary>Generates valid c# code to re-create the info.</summary>
        /// <param name="code">Code to append generated code to.</param>
        /// <returns>Code with appended generated info.</returns>
        public StringBuilder ToCode(StringBuilder code = null) => 
            (code ?? new StringBuilder())
                .Append("new ExportInfo(").AppendType(ServiceType).Append(", ")
                .AppendCode(ServiceKey).Append(", ")
                .AppendEnum(typeof(IfAlreadyRegistered), IfAlreadyRegistered)
                .Append(")");

        /// <summary>Returns new export info with type representation as type full name string, instead of
        /// actual type.</summary> <returns>New lazy ExportInfo for not lazy this, otherwise - this one.</returns>
        public ExportInfo MakeLazy()
        {
            if (IsLazy) return this;
            var info = (ExportInfo)MemberwiseClone();
            info.ServiceTypeFullName = ServiceType.FullName;
            info.ServiceType = null;
            return info;
        }
    }

    /// <summary>Defines wrapper setup in serializable way.</summary>
    public sealed class WrapperInfo
    {
        /// <summary>Index of wrapped type argument in open-generic wrapper.</summary>
        public int WrappedServiceTypeArgIndex;

        /// <summary>Per name.</summary>
        public bool AlwaysWrapsRequiredServiceType;

        /// <summary>Creates Wrapper setup from this info.</summary>
        public Setup GetSetup() => 
            Setup.WrapperWith(WrappedServiceTypeArgIndex, AlwaysWrapsRequiredServiceType);

        /// <summary>Used to compare wrappers info for equality.</summary>
        public override bool Equals(object obj)
        {
            var other = obj as WrapperInfo;
            return other != null
                && other.WrappedServiceTypeArgIndex == WrappedServiceTypeArgIndex
                && other.AlwaysWrapsRequiredServiceType == AlwaysWrapsRequiredServiceType;
        }

        /// <summary>Converts info to valid C# code to be used in generation scenario.</summary>
        public StringBuilder ToCode(StringBuilder code = null) => 
            (code ?? new StringBuilder())
                .Append("new WrapperInfo { WrappedServiceTypeArgIndex = ")
                .AppendCode(WrappedServiceTypeArgIndex).Append(", AlwaysWrapsRequiredServiceType = ")
                .AppendBool(AlwaysWrapsRequiredServiceType).Append(" }");
    }

    /// <summary>Provides serializable info about Decorator setup.</summary>
    public sealed class DecoratorInfo
    {
        /// <summary>Decorated service key.</summary>
        public object DecoratedServiceKey;

        /// <summary>Controls the order that decorators are registered in the container when multiple decorators are used for a single type.</summary>
        public int Order;

        /// <summary>Instructs to use decorated service reuse. Decorated service may be decorator itself.</summary>
        public bool UseDecorateeReuse;

        /// <summary>Converts info to corresponding decorator setup.</summary>
        public Setup GetSetup(Func<DryIoc.Request, bool> condition = null) => 
            DecoratedServiceKey == null && condition == null && Order == 0 && !UseDecorateeReuse
            ? Setup.Decorator
            : Setup.DecoratorWith(r =>
                (DecoratedServiceKey == null || Equals(DecoratedServiceKey, r.ServiceKey)) &&
                (condition == null || condition(r)),
                Order, UseDecorateeReuse);

        /// <summary>Compares this info to other info for equality.</summary>
        public override bool Equals(object obj)
        {
            var other = obj as DecoratorInfo;
            return other != null && Equals(other.DecoratedServiceKey, DecoratedServiceKey);
        }

        /// <summary>Converts info to valid C# code to be used in generation scenario.</summary>
        public StringBuilder ToCode(StringBuilder code) => 
            code.Append("new DecoratorInfo { DecoratedServiceKey = ")
                .AppendCode(DecoratedServiceKey).Append(", Order = ").AppendCode(Order)
                .Append(", UseDecorateeReuse = ").AppendBool(UseDecorateeReuse).Append(" }");
    }
    #pragma warning restore 659
    #endregion
}

<<<<<<< HEAD
#if NETSTANDARD1_0 || NETSTANDARD1_1 || NETSTANDARD1_2 || NETSTANDARD1_3
=======
#if NO_CUSTOM_ATTRIBUTE_DATA
>>>>>>> 93c3b25f
namespace DryIoc.MefAttributedModel
{
    using System;
    using System.Collections.Generic;
    using System.Linq;
    using System.Reflection;

    /// <summary>The polyfill for the reflection API missing in the lower NET Standard targets.</summary>
    public class CustomAttributeData
    {
        /// <summary>Gets or sets the constructor information.</summary>
        public ConstructorInfo Constructor { get; set; }

        /// <summary>Gets or sets the constructor arguments.</summary>
        public IList<CustomAttributeTypedArgument> ConstructorArguments { get; set; }

        /// <summary>Gets or sets the named arguments.</summary>
        public IList<CustomAttributeNamedArgument> NamedArguments { get; set; }

        /// <summary>The polyfill for the reflection API missing in the lower NET Standard targets.</summary>
        public struct CustomAttributeTypedArgument
        {
            /// <summary>Gets or sets the type of the value.</summary>
            public Type ArgumentType { get; set; }

            /// <summary>Gets or sets the value.</summary>
            public object Value { get; set; }
        }

        /// <summary>The polyfill for the reflection API missing in the lower NET Standard targets.</summary>
        public struct CustomAttributeNamedArgument
        {
            /// <summary>Gets or sets the argument member information.</summary>
            public MemberInfo MemberInfo { get; set; }

            /// <summary>Gets or sets the value of the argument.</summary>
            public CustomAttributeTypedArgument TypedValue { get; set; }
        }

        /// <summary>Returns an empty data list as the functionality is not available.</summary>
        public static IEnumerable<CustomAttributeData> GetCustomAttributes(Type type)
        {
            return Enumerable.Empty<CustomAttributeData>();
        }
    }
}
#endif
 <|MERGE_RESOLUTION|>--- conflicted
+++ resolved
@@ -1862,11 +1862,7 @@
     #endregion
 }
 
-<<<<<<< HEAD
-#if NETSTANDARD1_0 || NETSTANDARD1_1 || NETSTANDARD1_2 || NETSTANDARD1_3
-=======
 #if NO_CUSTOM_ATTRIBUTE_DATA
->>>>>>> 93c3b25f
 namespace DryIoc.MefAttributedModel
 {
     using System;
