--- conflicted
+++ resolved
@@ -6,14 +6,11 @@
   </PropertyGroup>
 
   <ItemGroup>
-<<<<<<< HEAD
-=======
     <PackageReference Include="NUnit" Version="3.12.0" />
     <PackageReference Include="NUnit3TestAdapter" Version="3.17.0" />
   </ItemGroup>
 
   <ItemGroup>
->>>>>>> 2df1a07e
     <ProjectReference Include="..\..\src\DryIoc\DryIoc.csproj" />
   </ItemGroup>
 
