using System;
using Autofac;
using Autofac.Extensions.DependencyInjection;
using BenchmarkDotNet.Attributes;
using DryIoc;
using DryIoc.Microsoft.DependencyInjection;
using Grace.DependencyInjection;
using Grace.DependencyInjection.Extensions;
using Microsoft.Extensions.DependencyInjection;
using RealisticUnitOfWork;
using IContainer = DryIoc.IContainer;

namespace PerformanceTests
{
    public class RealisticUnitOfWorkBenchmark
    {
        public static IContainer PrepareDryIoc() => 
            PrepareDryIoc(new Container());

        public static IContainer PrepareDryIocWithoutFEC() => 
            PrepareDryIoc(new Container(Rules.Default.WithoutFastExpressionCompiler()));

        public static IContainer PrepareDryIoc_WebRequestScoped() =>
            PrepareDryIoc_WebRequestScoped(new Container());

        public static IContainer PrepareDryIoc_WebRequestScoped_WithoutFEC() =>
            PrepareDryIoc_WebRequestScoped(new Container(Rules.Default.WithoutFastExpressionCompiler()));

        public static IContainer PrepareDryIocInterpretationOnly() => 
            PrepareDryIoc(new Container(Rules.Default.WithUseInterpretation()));

        private static IContainer PrepareDryIoc(IContainer container)
        {
            // register dummy scoped and singletons services to populate resolution cache and scopes to be close to reality
            RegisterDummyPopulation(container);

            // register graph for benchmarking starting with scoped R (root) / Controller
            container.Register<R>(Reuse.Scoped);

            container.Register<Scoped1>(Reuse.Scoped);
            container.Register<Scoped2>(Reuse.Scoped);

            container.Register<Trans1>(Reuse.Transient);
            container.Register<Trans2>(Reuse.Transient);

            container.Register<Single1>(Reuse.Singleton);
            container.Register<Single2>(Reuse.Singleton);

            container.RegisterDelegate<Scoped1, Scoped3, Single1, SingleObj1, ScopedFac1>(
                (scoped1, scoped3, single1, singleObj1) => new ScopedFac1(scoped1, scoped3, single1, singleObj1),
                Reuse.Scoped);

            container.RegisterDelegate<Scoped2, Scoped4, Single2, SingleObj2, ScopedFac2>(
                (scoped2, scoped4, single2, singleObj2) => new ScopedFac2(scoped2, scoped4, single2, singleObj2),
                Reuse.Scoped);

            container.RegisterInstance(new SingleObj1());
            container.RegisterInstance(new SingleObj2());

            // level 2
            container.Register<Scoped3>(Reuse.Scoped);
            container.Register<Scoped4>(Reuse.Scoped);

            container.Register<Scoped12>(Reuse.Scoped);
            container.Register<Scoped22>(Reuse.Scoped);

            container.Register<Single12>(Reuse.Singleton);
            container.Register<Single22>(Reuse.Singleton);

            container.Register<Trans12>(Reuse.Transient);
            container.Register<Trans22>(Reuse.Transient);

            container.RegisterDelegate<Scoped13, Single1, SingleObj13, ScopedFac12>(
                (scoped13, single1, singleObj13) => new ScopedFac12(scoped13, single1, singleObj13),
                Reuse.Scoped);

            container.RegisterDelegate<Scoped23, Single2, SingleObj23, ScopedFac22>(
                (scoped23, single2, singleObj23) => new ScopedFac22(scoped23, single2, singleObj23),
                Reuse.Scoped);

            container.RegisterInstance(new SingleObj12());
            container.RegisterInstance(new SingleObj22());

            // level 3
            container.Register<Scoped13>(Reuse.Scoped);
            container.Register<Scoped23>(Reuse.Scoped);

            container.Register<Single13>(Reuse.Singleton);
            container.Register<Single23>(Reuse.Singleton);

            container.Register<Trans13>(Reuse.Transient);
            container.Register<Trans23>(Reuse.Transient);

            container.RegisterDelegate<Single1, Scoped14, ScopedFac14, ScopedFac13>(
                (single1, scoped14, scopedFac14) => new ScopedFac13(single1, scoped14, scopedFac14),
                Reuse.Scoped);

            container.RegisterDelegate<Single2, Scoped24, ScopedFac24, ScopedFac23>(
                (single2, scoped24, scopedFac24) => new ScopedFac23(single2, scoped24, scopedFac24),
                Reuse.Scoped);

            container.RegisterInstance(new SingleObj13());
            container.RegisterInstance(new SingleObj23());

            // level 4
            container.Register<Scoped14>(Reuse.Scoped);
            container.Register<Scoped24>(Reuse.Scoped);

            container.Register<Single14>(Reuse.Singleton);
            container.Register<Single24>(Reuse.Singleton);

            container.Register<Trans14>(Reuse.Transient);
            container.Register<Trans24>(Reuse.Transient);

            container.RegisterDelegate(r => new ScopedFac14(), Reuse.Scoped);
            container.RegisterDelegate(r => new ScopedFac24(), Reuse.Scoped);

            container.RegisterInstance(new SingleObj14());
            container.RegisterInstance(new SingleObj24());

            ResolveDummyPopulation(container);
            return container;
        }

        private static IContainer PrepareDryIoc_WebRequestScoped(IContainer container)
        {
            // register dummy scoped and singletons services to populate resolution cache and scopes to be close to reality
            RegisterDummyPopulation(container);

            // register graph for benchmarking starting with scoped R (root) / Controller
            container.Register<R>(Reuse.InWebRequest);

            container.Register<Scoped1>(Reuse.InWebRequest);
            container.Register<Scoped2>(Reuse.InWebRequest);

            container.Register<Trans1>(Reuse.Transient);
            container.Register<Trans2>(Reuse.Transient);

            container.Register<Single1>(Reuse.Singleton);
            container.Register<Single2>(Reuse.Singleton);

            container.RegisterDelegate<Scoped1, Scoped3, Single1, SingleObj1, ScopedFac1>(
                (scoped1, scoped3, single1, singleObj1) => new ScopedFac1(scoped1, scoped3, single1, singleObj1),
                Reuse.InWebRequest);

            container.RegisterDelegate<Scoped2, Scoped4, Single2, SingleObj2, ScopedFac2>(
                (scoped2, scoped4, single2, singleObj2) => new ScopedFac2(scoped2, scoped4, single2, singleObj2),
                Reuse.InWebRequest);

            container.RegisterInstance(new SingleObj1());
            container.RegisterInstance(new SingleObj2());

            // level 2
            container.Register<Scoped3>(Reuse.InWebRequest);
            container.Register<Scoped4>(Reuse.InWebRequest);

            container.Register<Scoped12>(Reuse.InWebRequest);
            container.Register<Scoped22>(Reuse.InWebRequest);

            container.Register<Single12>(Reuse.Singleton);
            container.Register<Single22>(Reuse.Singleton);

            container.Register<Trans12>(Reuse.Transient);
            container.Register<Trans22>(Reuse.Transient);

            container.RegisterDelegate<Scoped13, Single1, SingleObj13, ScopedFac12>(
                (scoped13, single1, singleObj13) => new ScopedFac12(scoped13, single1, singleObj13),
                Reuse.InWebRequest);

            container.RegisterDelegate<Scoped23, Single2, SingleObj23, ScopedFac22>(
                (scoped23, single2, singleObj23) => new ScopedFac22(scoped23, single2, singleObj23),
                Reuse.InWebRequest);

            container.RegisterInstance(new SingleObj12());
            container.RegisterInstance(new SingleObj22());

            // level 3
            container.Register<Scoped13>(Reuse.InWebRequest);
            container.Register<Scoped23>(Reuse.InWebRequest);

            container.Register<Single13>(Reuse.Singleton);
            container.Register<Single23>(Reuse.Singleton);

            container.Register<Trans13>(Reuse.Transient);
            container.Register<Trans23>(Reuse.Transient);

            container.RegisterDelegate<Single1, Scoped14, ScopedFac14, ScopedFac13>(
                (single1, scoped14, scopedFac14) => new ScopedFac13(single1, scoped14, scopedFac14),
                Reuse.InWebRequest);

            container.RegisterDelegate<Single2, Scoped24, ScopedFac24, ScopedFac23>(
                (single2, scoped24, scopedFac24) => new ScopedFac23(single2, scoped24, scopedFac24),
                Reuse.InWebRequest);

            container.RegisterInstance(new SingleObj13());
            container.RegisterInstance(new SingleObj23());

            // level 4
            container.Register<Scoped14>(Reuse.Scoped);
            container.Register<Scoped24>(Reuse.Scoped);

            container.Register<Single14>(Reuse.Singleton);
            container.Register<Single24>(Reuse.Singleton);

            container.Register<Trans14>(Reuse.Transient);
            container.Register<Trans24>(Reuse.Transient);

            container.RegisterDelegate(r => new ScopedFac14(), Reuse.InWebRequest);
            container.RegisterDelegate(r => new ScopedFac24(), Reuse.InWebRequest);

            container.RegisterInstance(new SingleObj14());
            container.RegisterInstance(new SingleObj24());

            ResolveDummyPopulation(container);
            return container;
        }

        public static object Measure(IContainer container)
        {
            using (var scope = container.OpenScope())
                return scope.Resolve<R>();
        }

        public static object Measure_WebRequestScoped(IContainer container)
        {
            using (var scope = container.OpenScope(Reuse.WebRequestScopeName))
                return scope.Resolve<R>();
        }

        private static void RegisterDummyPopulation(IContainer container)
        {
            container.Register<D1>(Reuse.Scoped);
            container.Register<D2>(Reuse.Scoped);
            container.Register<D3>(Reuse.Scoped);
            container.Register<D4>(Reuse.Scoped);
            container.Register<D5>(Reuse.Scoped);
            container.Register<D6>(Reuse.Scoped);
            container.Register<D7>(Reuse.Scoped);
            container.Register<D8>(Reuse.Scoped);
            container.Register<D9>(Reuse.Scoped);
            container.Register<D10>(Reuse.Scoped);
            container.Register<D11>(Reuse.Scoped);
            container.Register<D12>(Reuse.Scoped);

            container.Register<D13>(Reuse.Singleton);
            container.Register<D14>(Reuse.Singleton);
            container.Register<D15>(Reuse.Singleton);
            container.Register<D16>(Reuse.Singleton);
            container.Register<D17>(Reuse.Singleton);
            container.Register<D18>(Reuse.Singleton);
            container.Register<D19>(Reuse.Singleton);
            container.Register<D20>(Reuse.Singleton);
        }

        public static object ResolveDummyPopulation(IContainer container)
        {
            using (var scope = container.OpenScope())
            {
                scope.Resolve<D1>();
                scope.Resolve<D2>();
                scope.Resolve<D3>();
                scope.Resolve<D4>();
                scope.Resolve<D5>();
                scope.Resolve<D6>();
                scope.Resolve<D7>();
                scope.Resolve<D8>();
                scope.Resolve<D9>();
                scope.Resolve<D10>();
                scope.Resolve<D11>();
                scope.Resolve<D12>();

                scope.Resolve<D13>();
                scope.Resolve<D14>();
                scope.Resolve<D15>();
                scope.Resolve<D16>();
                scope.Resolve<D17>();
                scope.Resolve<D18>();
                scope.Resolve<D19>();
                return scope.Resolve<D20>();
            }
        }

        public static ServiceCollection AddServices()
        {
            var services = new ServiceCollection();

            RegisterDummyPopulation(services);

            services.AddScoped<R>();

            services.AddScoped<Scoped1>();
            services.AddScoped<Scoped2>();

            services.AddTransient<Trans1>();
            services.AddTransient<Trans2>();

            services.AddSingleton<Single1>();
            services.AddSingleton<Single2>();

            services.AddScoped(s => new ScopedFac1(s.GetService<Scoped1>(), s.GetService<Scoped3>(), s.GetService<Single1>(), s.GetService<SingleObj1>()));
            services.AddScoped(s => new ScopedFac2(s.GetService<Scoped2>(), s.GetService<Scoped4>(), s.GetService<Single2>(), s.GetService<SingleObj2>()));

            services.AddSingleton(new SingleObj1());
            services.AddSingleton(new SingleObj2());

            // Level 2

            services.AddScoped<Scoped3>();
            services.AddScoped<Scoped4>();

            services.AddScoped<Scoped12>();
            services.AddScoped<Scoped22>();

            services.AddSingleton<Single12>();
            services.AddSingleton<Single22>();

            services.AddTransient<Trans12>();
            services.AddTransient<Trans22>();

            services.AddScoped(r => new ScopedFac12(r.GetService<Scoped13>(), r.GetService<Single1>(), r.GetService<SingleObj13>()));
            services.AddScoped(r => new ScopedFac22(r.GetService<Scoped23>(), r.GetService<Single2>(), r.GetService<SingleObj23>()));

            services.AddSingleton(new SingleObj12());
            services.AddSingleton(new SingleObj22());

            // level 3
            services.AddScoped<Scoped13>();
            services.AddScoped<Scoped23>();

            services.AddSingleton<Single13>();
            services.AddSingleton<Single23>();

            services.AddTransient<Trans13>();
            services.AddTransient<Trans23>();

            services.AddScoped(r => new ScopedFac13(r.GetService<Single1>(), r.GetService<Scoped14>(), r.GetService<ScopedFac14>()));
            services.AddScoped(r => new ScopedFac23(r.GetService<Single2>(), r.GetService<Scoped24>(), r.GetService<ScopedFac24>()));

            services.AddSingleton(new SingleObj13());
            services.AddSingleton(new SingleObj23());

            // level 4
            services.AddScoped<Scoped14>();
            services.AddScoped<Scoped24>();

            services.AddSingleton<Single14>();
            services.AddSingleton<Single24>();

            services.AddTransient<Trans14>();
            services.AddTransient<Trans24>();

            services.AddScoped(r => new ScopedFac14());
            services.AddScoped(r => new ScopedFac24());

            services.AddSingleton(new SingleObj14());
            services.AddSingleton(new SingleObj24());

            return services;
        }

        public static IServiceProvider PrepareMsDi()
        {
            var serviceProvider = AddServices().BuildServiceProvider();
            ResolveDummyPopulation(serviceProvider);
            return serviceProvider;
        }

        public static object Measure(IServiceProvider serviceProvider)
        {
            using (var scope = serviceProvider.CreateScope())
                return scope.ServiceProvider.GetService<R>();
        }

        private static void RegisterDummyPopulation(ServiceCollection services)
        {
            services.AddScoped<D1>();
            services.AddScoped<D2>();
            services.AddScoped<D3>();
            services.AddScoped<D4>();
            services.AddScoped<D5>();
            services.AddScoped<D6>();
            services.AddScoped<D7>();
            services.AddScoped<D8>();
            services.AddScoped<D9>();
            services.AddScoped<D10>();
            services.AddScoped<D11>();
            services.AddScoped<D12>();

            services.AddSingleton<D13>();
            services.AddSingleton<D14>();
            services.AddSingleton<D15>();
            services.AddSingleton<D16>();
            services.AddSingleton<D17>();
            services.AddSingleton<D18>();
            services.AddSingleton<D19>();
            services.AddSingleton<D20>();
        }

        public static object ResolveDummyPopulation(IServiceProvider serviceProvider)
        {
            using (var scope = serviceProvider.CreateScope())
            {
                var s = scope.ServiceProvider;
                s.GetService<D1>();
                s.GetService<D2>();
                s.GetService<D3>();
                s.GetService<D4>();
                s.GetService<D5>();
                s.GetService<D6>();
                s.GetService<D7>();
                s.GetService<D8>();
                s.GetService<D9>();
                s.GetService<D10>();
                s.GetService<D11>();
                s.GetService<D12>();

                s.GetService<D13>();
                s.GetService<D14>();
                s.GetService<D15>();
                s.GetService<D16>();
                s.GetService<D17>();
                s.GetService<D18>();
                s.GetService<D19>();
                return s.GetService<D20>();
            }
        }

        public static IServiceProvider PrepareDryIocMsDi()
        {
            var serviceProvider = DryIocAdapter.Create(AddServices());
            ResolveDummyPopulation(serviceProvider);
            return serviceProvider;
        }

        public static DependencyInjectionContainer PrepareGrace()
        {
            var container = new DependencyInjectionContainer();

            container.Configure(c =>
            {
                RegisterDummyPopulation(c);

                c.Export<R>().Lifestyle.SingletonPerScope();

                c.Export<Scoped1>().Lifestyle.SingletonPerScope();
                c.Export<Scoped2>().Lifestyle.SingletonPerScope();

                c.Export<Trans1>();
                c.Export<Trans2>();

                c.Export<Single1>().Lifestyle.Singleton();
                c.Export<Single2>().Lifestyle.Singleton();

                c.ExportFactory<Scoped1, Scoped3, Single1, SingleObj1, ScopedFac1>(
                    (scoped1, scoped3, single1, singleObj1) => new ScopedFac1(scoped1, scoped3, single1, singleObj1)).Lifestyle.SingletonPerScope();
                c.ExportFactory<Scoped2, Scoped4, Single2, SingleObj2, ScopedFac2>(
                    (scoped2, scoped4, single2, singleObj2) => new ScopedFac2(scoped2, scoped4, single2, singleObj2)).Lifestyle.SingletonPerScope();

                c.ExportInstance(new SingleObj1());
                c.ExportInstance(new SingleObj2());

                // Level 2
                c.Export<Scoped3>().Lifestyle.SingletonPerScope();
                c.Export<Scoped4>().Lifestyle.SingletonPerScope();

                c.Export<Scoped12>().Lifestyle.SingletonPerScope();
                c.Export<Scoped22>().Lifestyle.SingletonPerScope();

                c.Export<Single12>().Lifestyle.Singleton();
                c.Export<Single22>().Lifestyle.Singleton();

                c.Export<Trans12>();
                c.Export<Trans22>();

                c.ExportFactory<Scoped13, Single1, SingleObj13, ScopedFac12>((scoped13, single1, singleObj13) => 
                    new ScopedFac12(scoped13, single1, singleObj13)).Lifestyle.SingletonPerScope();

                c.ExportFactory<Scoped23, Single2, SingleObj23, ScopedFac22>((scoped23, single2, singleObj23) =>
                    new ScopedFac22(scoped23, single2, singleObj23)).Lifestyle.SingletonPerScope();

                c.ExportInstance(new SingleObj12());
                c.ExportInstance(new SingleObj22());

                // level 3
                c.Export<Scoped13>().Lifestyle.SingletonPerScope();
                c.Export<Scoped23>().Lifestyle.SingletonPerScope();

                c.Export<Single13>().Lifestyle.Singleton();
                c.Export<Single23>().Lifestyle.Singleton();

                c.Export<Trans13>();
                c.Export<Trans23>();

                c.ExportFactory<Single1, Scoped14, ScopedFac14, ScopedFac13>(
                    (single1, scoped14, scopedFac14) => new ScopedFac13(single1, scoped14, scopedFac14))
                    .Lifestyle.SingletonPerScope();
                c.ExportFactory<Single2, Scoped24, ScopedFac24, ScopedFac23>(
                    (single2, scoped24, scopedFac24) => new ScopedFac23(single2, scoped24, scopedFac24))
                    .Lifestyle.SingletonPerScope();

                c.ExportInstance(new SingleObj13());
                c.ExportInstance(new SingleObj23());

                // level 4
                c.Export<Scoped14>().Lifestyle.SingletonPerScope();
                c.Export<Scoped24>().Lifestyle.SingletonPerScope();

                c.Export<Single14>().Lifestyle.Singleton();
                c.Export<Single24>().Lifestyle.Singleton();

                c.Export<Trans14>();
                c.Export<Trans24>();

                c.ExportFactory(() => new ScopedFac14()).Lifestyle.SingletonPerScope();
                c.ExportFactory(() => new ScopedFac24()).Lifestyle.SingletonPerScope();

                c.ExportInstance(new SingleObj14());
                c.ExportInstance(new SingleObj24());
            });

            ResolveDummyPopulation(container);
            return container;
        }

        private static void RegisterDummyPopulation(IExportRegistrationBlock block)
        {
            block.Export<D1> ().Lifestyle.SingletonPerScope();
            block.Export<D2> ().Lifestyle.SingletonPerScope();
            block.Export<D3> ().Lifestyle.SingletonPerScope();
            block.Export<D4> ().Lifestyle.SingletonPerScope();
            block.Export<D5> ().Lifestyle.SingletonPerScope();
            block.Export<D6> ().Lifestyle.SingletonPerScope();
            block.Export<D7> ().Lifestyle.SingletonPerScope();
            block.Export<D8> ().Lifestyle.SingletonPerScope();
            block.Export<D9> ().Lifestyle.SingletonPerScope();
            block.Export<D10>().Lifestyle.SingletonPerScope();
            block.Export<D11>().Lifestyle.SingletonPerScope();
            block.Export<D12>().Lifestyle.SingletonPerScope();

            block.Export<D13>().Lifestyle.Singleton();
            block.Export<D14>().Lifestyle.Singleton();
            block.Export<D15>().Lifestyle.Singleton();
            block.Export<D16>().Lifestyle.Singleton();
            block.Export<D17>().Lifestyle.Singleton();
            block.Export<D18>().Lifestyle.Singleton();
            block.Export<D19>().Lifestyle.Singleton();
            block.Export<D20>().Lifestyle.Singleton();
        }

        public static object ResolveDummyPopulation(DependencyInjectionContainer container)
        {
            using (var scope = container.BeginLifetimeScope())
            {
                scope.Locate<D1>();
                scope.Locate<D2>();
                scope.Locate<D3>();
                scope.Locate<D4>();
                scope.Locate<D5>();
                scope.Locate<D6>();
                scope.Locate<D7>();
                scope.Locate<D8>();
                scope.Locate<D9>();
                scope.Locate<D10>();
                scope.Locate<D11>();
                scope.Locate<D12>();

                scope.Locate<D13>();
                scope.Locate<D14>();
                scope.Locate<D15>();
                scope.Locate<D16>();
                scope.Locate<D17>();
                scope.Locate<D18>();
                scope.Locate<D19>();
                return scope.Locate<D20>();
            }
        }

        public static IServiceProvider PrepareGraceMsDi()
        {
            var container = new DependencyInjectionContainer();

            container.Populate(AddServices());

            var serviceProvider = container.Locate<IServiceProvider>();

            ResolveDummyPopulation(serviceProvider);
            return serviceProvider;
        }

        public static object Measure(DependencyInjectionContainer container)
        {
            using (var scope = container.BeginLifetimeScope())
                return scope.Locate<R>();
        }

        public static Autofac.IContainer PrepareAutofac()
        {
            var builder = new ContainerBuilder();

            RegisterDummyPopulation(builder);

            builder.RegisterType<R>().AsSelf().InstancePerLifetimeScope();

            builder.RegisterType<Scoped1>().AsSelf().InstancePerLifetimeScope();
            builder.RegisterType<Scoped2>().AsSelf().InstancePerLifetimeScope();

            builder.RegisterType<Trans1>().AsSelf().InstancePerDependency();
            builder.RegisterType<Trans2>().AsSelf().InstancePerDependency();

            builder.RegisterType<Single1>().AsSelf().SingleInstance();
            builder.RegisterType<Single2>().AsSelf().SingleInstance();

            builder.Register(c => 
                new ScopedFac1(c.Resolve<Scoped1>(), c.Resolve<Scoped3>(), c.Resolve<Single1>(), c.Resolve<SingleObj1>()))
                .AsSelf().InstancePerLifetimeScope();
            builder.Register(c => 
                new ScopedFac2(c.Resolve<Scoped2>(), c.Resolve<Scoped4>(), c.Resolve<Single2>(), c.Resolve<SingleObj2>()))
                .AsSelf().InstancePerLifetimeScope();

            builder.RegisterInstance(new SingleObj1()).AsSelf();
            builder.RegisterInstance(new SingleObj2()).AsSelf();

            // Level 2

            builder.RegisterType<Scoped3>().AsSelf().InstancePerLifetimeScope();
            builder.RegisterType<Scoped4>().AsSelf().InstancePerLifetimeScope();

            builder.RegisterType<Scoped12>().AsSelf().InstancePerLifetimeScope();
            builder.RegisterType<Scoped22>().AsSelf().InstancePerLifetimeScope();

            builder.RegisterType<Single12>().AsSelf().SingleInstance();
            builder.RegisterType<Single22>().AsSelf().SingleInstance();

            builder.RegisterType<Trans12>().AsSelf().InstancePerDependency();
            builder.RegisterType<Trans22>().AsSelf().InstancePerDependency();

            builder.Register(r => 
                new ScopedFac12(r.Resolve<Scoped13>(), r.Resolve<Single1>(), r.Resolve<SingleObj13>()))
                .AsSelf().InstancePerLifetimeScope();
            builder.Register(r => 
                new ScopedFac22(r.Resolve<Scoped23>(), r.Resolve<Single2>(), r.Resolve<SingleObj23>()))
                .AsSelf().InstancePerLifetimeScope();

            builder.RegisterInstance(new SingleObj12()).AsSelf();
            builder.RegisterInstance(new SingleObj22()).AsSelf();

            // level 3
            builder.RegisterType<Scoped13>().AsSelf().InstancePerLifetimeScope();
            builder.RegisterType<Scoped23>().AsSelf().InstancePerLifetimeScope();

            builder.RegisterType<Single13>().AsSelf().SingleInstance();
            builder.RegisterType<Single23>().AsSelf().SingleInstance();

            builder.RegisterType<Trans13>().AsSelf().InstancePerDependency();
            builder.RegisterType<Trans23>().AsSelf().InstancePerDependency();

            builder.Register(
                r => new ScopedFac13(r.Resolve<Single1>(), r.Resolve<Scoped14>(), r.Resolve<ScopedFac14>()))
                .AsSelf().InstancePerLifetimeScope();
            builder.Register(
                r => new ScopedFac23(r.Resolve<Single2>(), r.Resolve<Scoped24>(), r.Resolve<ScopedFac24>()))
                .AsSelf().InstancePerLifetimeScope();

            builder.RegisterInstance(new SingleObj13()).AsSelf();
            builder.RegisterInstance(new SingleObj23()).AsSelf();

            // level 4
            builder.RegisterType<Scoped14>().AsSelf().InstancePerLifetimeScope();
            builder.RegisterType<Scoped24>().AsSelf().InstancePerLifetimeScope();

            builder.RegisterType<Single14>().AsSelf().SingleInstance();
            builder.RegisterType<Single24>().AsSelf().SingleInstance();

            builder.RegisterType<Trans14>().AsSelf().InstancePerDependency();
            builder.RegisterType<Trans24>().AsSelf().InstancePerDependency();

            builder.Register(r => new ScopedFac14()).AsSelf().InstancePerLifetimeScope();
            builder.Register(r => new ScopedFac24()).AsSelf().InstancePerLifetimeScope();

            builder.RegisterInstance(new SingleObj14()).AsSelf();
            builder.RegisterInstance(new SingleObj24()).AsSelf();

            var container = builder.Build();
            ResolveDummyPopulation(container);
            return container;
        }

        public static IServiceProvider PrepareAutofacMsDi()
        {
            var containerBuilder = new ContainerBuilder();

            containerBuilder.Populate(AddServices());

            var container = containerBuilder.Build();

            var serviceProvider = new AutofacServiceProvider(container);

            ResolveDummyPopulation(serviceProvider);
            return serviceProvider;
        }

        private static void RegisterDummyPopulation(ContainerBuilder builder)
        {
            builder.RegisterType<D1> ().AsSelf().InstancePerLifetimeScope();
            builder.RegisterType<D2> ().AsSelf().InstancePerLifetimeScope();
            builder.RegisterType<D3> ().AsSelf().InstancePerLifetimeScope();
            builder.RegisterType<D4> ().AsSelf().InstancePerLifetimeScope();
            builder.RegisterType<D5> ().AsSelf().InstancePerLifetimeScope();
            builder.RegisterType<D6> ().AsSelf().InstancePerLifetimeScope();
            builder.RegisterType<D7> ().AsSelf().InstancePerLifetimeScope();
            builder.RegisterType<D8> ().AsSelf().InstancePerLifetimeScope();
            builder.RegisterType<D9> ().AsSelf().InstancePerLifetimeScope();
            builder.RegisterType<D10>().AsSelf().InstancePerLifetimeScope();
            builder.RegisterType<D11>().AsSelf().InstancePerLifetimeScope();
            builder.RegisterType<D12>().AsSelf().InstancePerLifetimeScope();

            builder.RegisterType<D13>().AsSelf().SingleInstance();
            builder.RegisterType<D14>().AsSelf().SingleInstance();
            builder.RegisterType<D15>().AsSelf().SingleInstance();
            builder.RegisterType<D16>().AsSelf().SingleInstance();
            builder.RegisterType<D17>().AsSelf().SingleInstance();
            builder.RegisterType<D18>().AsSelf().SingleInstance();
            builder.RegisterType<D19>().AsSelf().SingleInstance();
            builder.RegisterType<D20>().AsSelf().SingleInstance();
        }

        public static object ResolveDummyPopulation(Autofac.IContainer container)
        {
            using (var scope = container.BeginLifetimeScope())
            {
                scope.Resolve<D1>();
                scope.Resolve<D2>();
                scope.Resolve<D3>();
                scope.Resolve<D4>();
                scope.Resolve<D5>();
                scope.Resolve<D6>();
                scope.Resolve<D7>();
                scope.Resolve<D8>();
                scope.Resolve<D9>();
                scope.Resolve<D10>();
                scope.Resolve<D11>();
                scope.Resolve<D12>();

                scope.Resolve<D13>();
                scope.Resolve<D14>();
                scope.Resolve<D15>();
                scope.Resolve<D16>();
                scope.Resolve<D17>();
                scope.Resolve<D18>();
                scope.Resolve<D19>();
                return scope.Resolve<D20>();
            }
        }

        public static object Measure(Autofac.IContainer container)
        {
            using (var scope = container.BeginLifetimeScope())
                return scope.Resolve<R>();
        }

        public static IServiceProvider PrepareLamarMsDi() => 
            new Lamar.Container(AddServices());

        [MemoryDiagnoser]
        public class CreateContainerAndRegisterServices
        {
/*
## Baseline:

                            Method |        Mean |      Error |     StdDev |  Ratio | RatioSD | Gen 0/1k Op | Gen 1/1k Op | Gen 2/1k Op | Allocated Memory/Op |
---------------------------------- |------------:|-----------:|-----------:|-------:|--------:|------------:|------------:|------------:|--------------------:|
 BmarkMicrosoftDependencyInjection |    37.16 us |  0.1617 us |  0.1434 us |   1.00 |    0.00 |      9.0942 |      0.0610 |           - |            41.93 KB |
                       BmarkDryIoc |    47.27 us |  0.5879 us |  0.5211 us |   1.27 |    0.02 |     11.5967 |      0.0610 |           - |            53.59 KB |
                   BmarkDryIocMsDi |    50.20 us |  0.8907 us |  0.8332 us |   1.35 |    0.02 |     12.3901 |      0.0610 |           - |            57.36 KB |
                  BmarkAutofacMsDi |   416.15 us |  4.9245 us |  4.6064 us |  11.19 |    0.13 |     59.5703 |     14.1602 |           - |           275.06 KB |
                      BmarkAutofac |   417.75 us |  1.9344 us |  1.7148 us |  11.24 |    0.06 |     56.1523 |      3.4180 |           - |           260.33 KB |
                        BmarkGrace | 5,933.57 us | 48.6780 us | 45.5335 us | 159.79 |    1.51 |     70.3125 |     31.2500 |      7.8125 |            338.2 KB |
                    BmarkGraceMsDi | 6,295.46 us | 43.3164 us | 40.5182 us | 169.46 |    0.98 |     78.1250 |     39.0625 |      7.8125 |           371.36 KB |

## v4.1

BenchmarkDotNet=v0.12.0, OS=Windows 10.0.18362
Intel Core i7-8750H CPU 2.20GHz (Coffee Lake), 1 CPU, 12 logical and 6 physical cores
.NET Core SDK=3.1.100
  [Host]     : .NET Core 3.1.0 (CoreCLR 4.700.19.56402, CoreFX 4.700.19.56404), X64 RyuJIT
  DefaultJob : .NET Core 3.1.0 (CoreCLR 4.700.19.56402, CoreFX 4.700.19.56404), X64 RyuJIT


|                            Method |        Mean |     Error |    StdDev |  Ratio | RatioSD |   Gen 0 |   Gen 1 | Gen 2 | Allocated |
|---------------------------------- |------------:|----------:|----------:|-------:|--------:|--------:|--------:|------:|----------:|
| BmarkMicrosoftDependencyInjection |    29.24 us |  0.233 us |  0.218 us |   1.00 |    0.00 |  9.0332 |  0.0305 |     - |  41.54 KB |
|                       BmarkDryIoc |    35.03 us |  0.223 us |  0.186 us |   1.20 |    0.01 |  8.7891 |  0.0610 |     - |  40.63 KB |
|                   BmarkDryIocMsDi |    35.96 us |  0.233 us |  0.218 us |   1.23 |    0.01 |  9.5825 |  0.1831 |     - |   44.3 KB |
|                        BmarkGrace | 5,210.27 us | 28.299 us | 26.471 us | 178.18 |    1.81 | 70.3125 | 31.2500 |     - | 332.61 KB |
|                    BmarkGraceMsDi | 5,277.32 us | 37.934 us | 31.677 us | 180.23 |    1.77 | 78.1250 | 39.0625 |     - | 365.01 KB |
|                      BmarkAutofac |   300.60 us |  2.431 us |  2.030 us |  10.27 |    0.11 | 53.7109 | 15.6250 |     - | 248.44 KB |
|                  BmarkAutofacMsDi |   307.78 us |  1.040 us |  0.922 us |  10.52 |    0.09 | 55.1758 | 17.0898 |     - | 254.09 KB |

*/
            [Benchmark(Baseline = true)]
            public object BmarkMicrosoftDependencyInjection() => PrepareMsDi();

            [Benchmark]
            public object BmarkDryIoc() => PrepareDryIoc();

            [Benchmark]
            public object BmarkDryIocMsDi() => PrepareDryIocMsDi();

            [Benchmark]
            public object BmarkGrace() => PrepareGrace();

            [Benchmark]
            public object BmarkGraceMsDi() => PrepareGraceMsDi();

            [Benchmark]
            public object BmarkAutofac() => PrepareAutofac();

            [Benchmark]
            public object BmarkAutofacMsDi() => PrepareAutofacMsDi();
        }

        [MemoryDiagnoser]//, Orderer(SummaryOrderPolicy.FastestToSlowest)]
        public class CreateContainerAndRegisterServices_Then_FirstTimeOpenScopeAndResolve
        {
            /*
            ## 31.01.2019: At least first step to real world object graph

                            Method |         Mean |      Error |     StdDev |  Ratio | RatioSD | Gen 0/1k Op | Gen 1/1k Op | Gen 2/1k Op | Allocated Memory/Op |
---------------------------------- |-------------:|-----------:|-----------:|-------:|--------:|------------:|------------:|------------:|--------------------:|
 BmarkMicrosoftDependencyInjection |     8.731 us |  0.0638 us |  0.0566 us |   1.00 |    0.00 |      1.7700 |           - |           - |             8.16 KB |
                       BmarkDryIoc |    14.657 us |  0.0516 us |  0.0482 us |   1.68 |    0.01 |      3.4027 |           - |           - |            15.68 KB |
                      BmarkAutofac |    69.055 us |  0.3195 us |  0.2988 us |   7.91 |    0.07 |     13.5498 |      0.1221 |           - |            62.63 KB |
                   BmarkDryIocMsDi |   744.086 us |  3.9580 us |  3.5087 us |  85.23 |    0.75 |      8.7891 |      3.9063 |           - |            41.26 KB |
                        BmarkGrace | 1,981.725 us | 14.3364 us | 13.4103 us | 227.10 |    2.13 |     19.5313 |      7.8125 |           - |            92.88 KB |

            ## 2 level object graph

                            Method |        Mean |      Error |     StdDev |  Ratio | RatioSD | Gen 0/1k Op | Gen 1/1k Op | Gen 2/1k Op | Allocated Memory/Op |
---------------------------------- |------------:|-----------:|-----------:|-------:|--------:|------------:|------------:|------------:|--------------------:|
 BmarkMicrosoftDependencyInjection |    23.18 us |  0.1323 us |  0.1173 us |   1.00 |    0.00 |      4.2419 |           - |           - |            19.62 KB |
                       BmarkDryIoc |    53.76 us |  0.3287 us |  0.2745 us |   2.32 |    0.02 |     11.9019 |           - |           - |            55.11 KB |
                      BmarkAutofac |   147.99 us |  0.8766 us |  0.8199 us |   6.39 |    0.05 |     28.0762 |      0.2441 |           - |           129.45 KB |
                   BmarkDryIocMsDi | 1,823.35 us |  8.3675 us |  7.8269 us |  78.69 |    0.52 |     25.3906 |     11.7188 |           - |           117.45 KB |
                        BmarkGrace | 5,448.31 us | 56.9761 us | 53.2955 us | 234.90 |    2.40 |     46.8750 |     23.4375 |           - |           216.17 KB |
                    BmarkGraceMsDi | 7,261.23 us | 90.1823 us | 84.3566 us | 313.59 |    3.87 |     62.5000 |     31.2500 |           - |           308.78 KB |

            ## Use instance optimizations

                            Method |        Mean |      Error |     StdDev |  Ratio | RatioSD | Gen 0/1k Op | Gen 1/1k Op | Gen 2/1k Op | Allocated Memory/Op |
---------------------------------- |------------:|-----------:|-----------:|-------:|--------:|------------:|------------:|------------:|--------------------:|
 BmarkMicrosoftDependencyInjection |    22.64 us |  0.1726 us |  0.1442 us |   1.00 |    0.00 |      4.2419 |           - |           - |            19.62 KB |
                       BmarkDryIoc |    56.18 us |  0.1210 us |  0.1073 us |   2.48 |    0.02 |     11.9629 |           - |           - |            55.21 KB |
                      BmarkAutofac |   154.26 us |  1.5197 us |  1.4215 us |   6.81 |    0.08 |     28.0762 |      0.2441 |           - |           129.45 KB |
                   BmarkDryIocMsDi | 1,643.29 us | 10.0812 us |  8.9367 us |  72.60 |    0.76 |     21.4844 |      9.7656 |           - |            103.6 KB |
                        BmarkGrace | 5,439.60 us | 23.1980 us | 21.6994 us | 240.25 |    2.00 |     46.8750 |     23.4375 |           - |           216.23 KB |
                    BmarkGraceMsDi | 7,190.90 us | 55.1042 us | 48.8484 us | 317.53 |    3.35 |     62.5000 |     31.2500 |           - |           314.21 KB |

            ## Use instance everywhere (wip)

                            Method |        Mean |      Error |     StdDev |  Ratio | RatioSD | Gen 0/1k Op | Gen 1/1k Op | Gen 2/1k Op | Allocated Memory/Op |
---------------------------------- |------------:|-----------:|-----------:|-------:|--------:|------------:|------------:|------------:|--------------------:|
 BmarkMicrosoftDependencyInjection |    22.71 us |  0.0851 us |  0.0754 us |   1.00 |    0.00 |      4.2419 |           - |           - |            19.62 KB |
                       BmarkDryIoc |    55.87 us |  0.3672 us |  0.3435 us |   2.46 |    0.02 |     11.9629 |           - |           - |            55.21 KB |
                      BmarkAutofac |   147.56 us |  1.0940 us |  1.0233 us |   6.50 |    0.05 |     28.0762 |      0.2441 |           - |           129.45 KB |
                   BmarkDryIocMsDi | 1,595.67 us | 10.4423 us |  9.7677 us |  70.21 |    0.46 |     15.6250 |      7.8125 |           - |            79.56 KB |
                        BmarkGrace | 5,423.84 us | 41.2778 us | 38.6112 us | 239.02 |    1.75 |     46.8750 |     23.4375 |           - |           216.08 KB |
                    BmarkGraceMsDi | 7,194.49 us | 69.7629 us | 65.2563 us | 316.76 |    3.14 |     62.5000 |     31.2500 |           - |           314.24 KB |

            ## After shaving factory selection (wip) + Autofac.MS.DI

                            Method |        Mean |      Error |     StdDev |  Ratio | RatioSD | Gen 0/1k Op | Gen 1/1k Op | Gen 2/1k Op | Allocated Memory/Op |
---------------------------------- |------------:|-----------:|-----------:|-------:|--------:|------------:|------------:|------------:|--------------------:|
 BmarkMicrosoftDependencyInjection |    23.03 us |  0.1025 us |  0.0908 us |   1.00 |    0.00 |      4.2419 |           - |           - |            19.62 KB |
                       BmarkDryIoc |    55.36 us |  0.2364 us |  0.2096 us |   2.40 |    0.02 |     11.9629 |           - |           - |            55.33 KB |
                      BmarkAutofac |   148.79 us |  1.0168 us |  0.9511 us |   6.46 |    0.04 |     28.0762 |           - |           - |           129.45 KB |
                  BmarkAutofacMsDi |   152.68 us |  1.0374 us |  0.9704 us |   6.63 |    0.04 |     30.5176 |      0.2441 |           - |           141.25 KB |
                   BmarkDryIocMsDi | 1,589.43 us |  9.5683 us |  8.9502 us |  68.97 |    0.52 |     19.5313 |      9.7656 |           - |            90.29 KB |
                        BmarkGrace | 5,538.53 us | 28.7673 us | 26.9090 us | 240.47 |    1.31 |     46.8750 |     23.4375 |           - |           216.09 KB |
                    BmarkGraceMsDi | 7,310.95 us | 28.3436 us | 23.6682 us | 317.48 |    1.50 |     62.5000 |     31.2500 |           - |           314.17 KB |

            ## After enabling interpretation of FactoryDelegate registered by RegisterDelegate - found the culprit

                            Method |        Mean |      Error |     StdDev |  Ratio | RatioSD | Gen 0/1k Op | Gen 1/1k Op | Gen 2/1k Op | Allocated Memory/Op |
---------------------------------- |------------:|-----------:|-----------:|-------:|--------:|------------:|------------:|------------:|--------------------:|
 BmarkMicrosoftDependencyInjection |    23.03 us |  0.4313 us |  0.3824 us |   1.00 |    0.00 |      4.2419 |           - |           - |            19.62 KB |
                       BmarkDryIoc |    57.49 us |  1.0566 us |  0.9884 us |   2.50 |    0.07 |     12.2070 |      0.0610 |           - |            56.28 KB |
                   BmarkDryIocMsDi |    92.48 us |  1.7939 us |  1.5902 us |   4.02 |    0.08 |     16.2354 |      0.1221 |           - |            75.33 KB |
                      BmarkAutofac |   207.44 us |  1.2361 us |  1.1563 us |   9.01 |    0.13 |     35.8887 |      0.2441 |           - |           165.75 KB |
                  BmarkAutofacMsDi |   221.23 us |  1.0479 us |  0.9802 us |   9.61 |    0.17 |     39.3066 |      0.2441 |           - |           181.71 KB |
                        BmarkGrace | 5,391.88 us | 42.6043 us | 39.8521 us | 234.04 |    4.16 |     46.8750 |     23.4375 |           - |           216.12 KB |
                    BmarkGraceMsDi | 7,171.67 us | 29.6879 us | 26.3176 us | 311.45 |    5.72 |     62.5000 |     31.2500 |           - |           314.27 KB |

            ## Optimizing RegisterDelegate (removing separate Resolve call by default - when is not used for generation in DryIocZero)

                            Method |        Mean |      Error |     StdDev |  Ratio | RatioSD | Gen 0/1k Op | Gen 1/1k Op | Gen 2/1k Op | Allocated Memory/Op |
---------------------------------- |------------:|-----------:|-----------:|-------:|--------:|------------:|------------:|------------:|--------------------:|
 BmarkMicrosoftDependencyInjection |    23.05 us |  0.1360 us |  0.1206 us |   1.00 |    0.00 |      4.2419 |           - |           - |            19.62 KB |
                       BmarkDryIoc |    53.34 us |  0.3052 us |  0.2855 us |   2.31 |    0.02 |     11.4746 |           - |           - |            52.93 KB |
                   BmarkDryIocMsDi |    62.22 us |  0.2062 us |  0.1929 us |   2.70 |    0.02 |     12.2070 |      0.1221 |           - |            56.79 KB |
                      BmarkAutofac |   210.50 us |  1.0462 us |  0.9786 us |   9.13 |    0.06 |     35.8887 |           - |           - |           165.96 KB |
                  BmarkAutofacMsDi |   226.47 us |  2.0552 us |  1.9225 us |   9.82 |    0.10 |     39.3066 |      0.2441 |           - |           181.77 KB |
                        BmarkGrace | 5,492.44 us | 27.8638 us | 26.0638 us | 238.34 |    1.82 |     46.8750 |     23.4375 |           - |           216.16 KB |
                    BmarkGraceMsDi | 7,250.63 us | 56.5489 us | 52.8958 us | 314.39 |    2.46 |     62.5000 |     31.2500 |           - |            314.2 KB |

            ## Optimized interpreting of the ScopeOrSingleton and registered FactoryDelegate - now DI.MS.DI is faster than DI :)

                            Method |        Mean |       Error |     StdDev |      Median |  Ratio | RatioSD | Gen 0/1k Op | Gen 1/1k Op | Gen 2/1k Op | Allocated Memory/Op |
---------------------------------- |------------:|------------:|-----------:|------------:|-------:|--------:|------------:|------------:|------------:|--------------------:|
 BmarkMicrosoftDependencyInjection |    26.94 us |   0.5351 us |  1.2923 us |    27.44 us |   1.00 |    0.00 |      4.2419 |           - |           - |            19.62 KB |
                       BmarkDryIoc |    60.68 us |   0.9147 us |  0.8556 us |    60.93 us |   2.38 |    0.23 |     11.4746 |           - |           - |            52.93 KB |
                   BmarkDryIocMsDi |    66.79 us |   0.9228 us |  0.8180 us |    66.93 us |   2.64 |    0.25 |     11.8408 |           - |           - |            54.79 KB |
                      BmarkAutofac |   247.97 us |   1.5355 us |  1.4363 us |   247.71 us |   9.73 |    0.88 |     35.6445 |      0.4883 |           - |            165.9 KB |
                  BmarkAutofacMsDi |   264.72 us |   1.9329 us |  1.8080 us |   264.03 us |  10.39 |    0.94 |     39.0625 |      0.4883 |           - |           181.76 KB |
                        BmarkGrace | 6,099.80 us | 104.3044 us | 97.5664 us | 6,078.28 us | 239.58 |   24.44 |     46.8750 |     23.4375 |           - |           216.12 KB |
                    BmarkGraceMsDi | 7,923.96 us |  60.4445 us | 56.5398 us | 7,938.68 us | 311.03 |   29.28 |     62.5000 |     31.2500 |           - |           314.19 KB |

                ## Initial RegisterInstance performance - bit it!

                            Method |        Mean |      Error |     StdDev |  Ratio | RatioSD | Gen 0/1k Op | Gen 1/1k Op | Gen 2/1k Op | Allocated Memory/Op |
---------------------------------- |------------:|-----------:|-----------:|-------:|--------:|------------:|------------:|------------:|--------------------:|
 BmarkMicrosoftDependencyInjection |    23.12 us |  0.1317 us |  0.1232 us |   1.00 |    0.00 |      4.2419 |           - |           - |            19.62 KB |
                       BmarkDryIoc |    42.05 us |  0.2900 us |  0.2713 us |   1.82 |    0.01 |      9.3994 |           - |           - |            43.34 KB |
                   BmarkDryIocMsDi |    52.88 us |  0.2601 us |  0.2172 us |   2.29 |    0.02 |     11.4136 |      0.0610 |           - |            52.76 KB |
                      BmarkAutofac |   207.70 us |  0.8652 us |  0.8093 us |   8.98 |    0.06 |     35.8887 |           - |           - |           165.95 KB |
                  BmarkAutofacMsDi |   224.37 us |  3.5212 us |  3.2938 us |   9.71 |    0.17 |     39.3066 |      0.2441 |           - |           181.67 KB |
                        BmarkGrace | 5,504.00 us | 26.0347 us | 24.3528 us | 238.09 |    1.78 |     46.8750 |     23.4375 |           - |           216.27 KB |
                    BmarkGraceMsDi | 7,235.79 us | 37.6264 us | 35.1958 us | 313.00 |    2.25 |     62.5000 |     31.2500 |           - |           314.23 KB |

                ## Fixing #61 and optimizing rule selection - check memory for BmarkDryIocMsDi

                            Method |        Mean |      Error |     StdDev |  Ratio | RatioSD | Gen 0/1k Op | Gen 1/1k Op | Gen 2/1k Op | Allocated Memory/Op |
---------------------------------- |------------:|-----------:|-----------:|-------:|--------:|------------:|------------:|------------:|--------------------:|
 BmarkMicrosoftDependencyInjection |    23.83 us |  0.0954 us |  0.0846 us |   1.00 |    0.00 |      4.2419 |           - |           - |            19.62 KB |
                       BmarkDryIoc |    43.34 us |  0.1748 us |  0.1635 us |   1.82 |    0.01 |      9.3994 |           - |           - |            43.34 KB |
                   BmarkDryIocMsDi |    50.31 us |  0.3109 us |  0.2908 us |   2.11 |    0.01 |     10.6812 |      0.0610 |           - |            49.33 KB |
                      BmarkAutofac |   212.30 us |  0.9974 us |  0.9329 us |   8.91 |    0.05 |     35.8887 |      0.2441 |           - |           165.88 KB |
                  BmarkAutofacMsDi |   226.75 us |  0.8951 us |  0.8373 us |   9.52 |    0.05 |     39.3066 |           - |           - |           181.67 KB |
                        BmarkGrace | 5,491.76 us | 38.8408 us | 36.3317 us | 230.42 |    1.85 |     46.8750 |     23.4375 |           - |           216.13 KB |
                    BmarkGraceMsDi | 7,349.26 us | 33.0618 us | 30.9261 us | 308.29 |    1.88 |     62.5000 |     31.2500 |           - |            314.2 KB |

            ## Optimized register instance

                            Method |        Mean |      Error |     StdDev |  Ratio | RatioSD | Gen 0/1k Op | Gen 1/1k Op | Gen 2/1k Op | Allocated Memory/Op |
---------------------------------- |------------:|-----------:|-----------:|-------:|--------:|------------:|------------:|------------:|--------------------:|
 BmarkMicrosoftDependencyInjection |    22.52 us |  0.1295 us |  0.1081 us |   1.00 |    0.00 |      4.2419 |           - |           - |            19.62 KB |
                       BmarkDryIoc |    39.58 us |  0.2562 us |  0.2271 us |   1.76 |    0.01 |      9.0332 |           - |           - |            41.69 KB |
                   BmarkDryIocMsDi |    48.00 us |  0.6945 us |  0.6496 us |   2.13 |    0.03 |     10.3149 |           - |           - |            47.68 KB |
                      BmarkAutofac |   211.89 us |  0.4042 us |  0.3584 us |   9.41 |    0.05 |     35.8887 |      0.2441 |           - |           165.88 KB |
                  BmarkAutofacMsDi |   219.85 us |  1.3451 us |  1.2582 us |   9.76 |    0.06 |     39.3066 |      0.2441 |           - |           181.67 KB |
                        BmarkGrace | 5,370.39 us | 25.0568 us | 22.2122 us | 238.50 |    1.55 |     46.8750 |     23.4375 |           - |           216.17 KB |
                    BmarkGraceMsDi | 7,145.42 us | 38.5442 us | 36.0542 us | 317.47 |    2.15 |     62.5000 |     31.2500 |           - |           314.21 KB |

            ## Test with the Dummy Population (and moved to .Net Core v2.2)

            BenchmarkDotNet=v0.11.3, OS=Windows 10.0.17134.590 (1803/April2018Update/Redstone4)
Intel Core i7-8750H CPU 2.20GHz (Coffee Lake), 1 CPU, 12 logical and 6 physical cores
Frequency=2156251 Hz, Resolution=463.7679 ns, Timer=TSC
.NET Core SDK=2.2.100
  [Host]     : .NET Core 2.2.0 (CoreCLR 4.6.27110.04, CoreFX 4.6.27110.04), 64bit RyuJIT
  DefaultJob : .NET Core 2.2.0 (CoreCLR 4.6.27110.04, CoreFX 4.6.27110.04), 64bit RyuJIT

            ## Test with 4 level graph + disposables + fixed scoped things for DryIoc:

                            Method |        Mean |       Error |      StdDev |  Ratio | RatioSD | Gen 0/1k Op | Gen 1/1k Op | Gen 2/1k Op | Allocated Memory/Op |
---------------------------------- |------------:|------------:|------------:|-------:|--------:|------------:|------------:|------------:|--------------------:|
 BmarkMicrosoftDependencyInjection |    134.0 us |   2.1675 us |   2.0275 us |   1.00 |    0.00 |     13.7939 |      0.1221 |           - |            58.65 KB |
                       BmarkDryIoc |    145.3 us |   0.8318 us |   0.7374 us |   1.08 |    0.02 |     30.2734 |           - |           - |           140.35 KB |
                   BmarkDryIocMsDi |    161.6 us |   0.9626 us |   0.9004 us |   1.21 |    0.02 |     32.2266 |           - |           - |           149.19 KB |
                        BmarkGrace | 18,480.8 us | 100.5977 us |  89.1773 us | 137.83 |    2.35 |    156.2500 |     62.5000 |           - |           755.18 KB |
                    BmarkGraceMsDi | 21,640.4 us | 119.7309 us | 106.1383 us | 161.39 |    2.81 |    187.5000 |     93.7500 |     31.2500 |           926.88 KB |
                      BmarkAutofac |    673.2 us |   5.5615 us |   5.2022 us |   5.02 |    0.08 |    101.5625 |     18.5547 |           - |           470.39 KB |
                  BmarkAutofacMsDi |    665.2 us |   5.4804 us |   5.1264 us |   4.96 |    0.08 |    105.4688 |      3.9063 |           - |           487.64 KB |

            ## After returning ScopedOrSingleton to use lambda 

                            Method |        Mean |      Error |     StdDev |  Ratio | RatioSD | Gen 0/1k Op | Gen 1/1k Op | Gen 2/1k Op | Allocated Memory/Op |
---------------------------------- |------------:|-----------:|-----------:|-------:|--------:|------------:|------------:|------------:|--------------------:|
 BmarkMicrosoftDependencyInjection |    166.9 us |   2.035 us |   1.804 us |   1.00 |    0.00 |     13.6719 |      0.2441 |           - |            58.66 KB |
                       BmarkDryIoc |    160.1 us |   2.670 us |   2.498 us |   0.96 |    0.02 |     30.2734 |      0.4883 |           - |           140.03 KB |
                   BmarkDryIocMsDi |    180.2 us |   2.420 us |   2.263 us |   1.08 |    0.02 |     32.4707 |      0.2441 |           - |           150.03 KB |
                        BmarkGrace | 20,058.3 us | 290.376 us | 257.411 us | 120.22 |    1.59 |    156.2500 |     62.5000 |           - |           755.11 KB |
                    BmarkGraceMsDi | 23,546.7 us | 294.414 us | 275.395 us | 141.02 |    2.04 |    187.5000 |     93.7500 |     31.2500 |           926.86 KB |
                      BmarkAutofac |    790.0 us |   5.206 us |   4.615 us |   4.74 |    0.06 |    101.5625 |      6.8359 |           - |           470.32 KB |
                  BmarkAutofacMsDi |    747.8 us |   7.209 us |   6.391 us |   4.48 |    0.07 |    105.4688 |      7.8125 |           - |            487.8 KB |

            ## DryIoc v4.0.4 and Grace v7

                            Method |        Mean |       Error |      StdDev |  Ratio | RatioSD | Gen 0/1k Op | Gen 1/1k Op | Gen 2/1k Op | Allocated Memory/Op |
---------------------------------- |------------:|------------:|------------:|-------:|--------:|------------:|------------:|------------:|--------------------:|
 BmarkMicrosoftDependencyInjection |    124.3 us |   2.4610 us |   3.6835 us |   1.00 |    0.00 |     18.3105 |      0.2441 |           - |             79.7 KB |
                       BmarkDryIoc |    152.0 us |   0.5548 us |   0.5189 us |   1.23 |    0.04 |     29.7852 |      0.2441 |           - |           137.95 KB |
                   BmarkDryIocMsDi |    166.1 us |   0.5952 us |   0.5276 us |   1.34 |    0.04 |     31.7383 |           - |           - |           146.85 KB |
                        BmarkGrace | 18,252.3 us | 118.7348 us | 111.0646 us | 147.19 |    4.84 |    156.2500 |     62.5000 |           - |           739.75 KB |
                    BmarkGraceMsDi | 21,820.4 us | 127.6058 us | 119.3625 us | 175.96 |    5.78 |    187.5000 |     93.7500 |           - |           909.13 KB |
                      BmarkAutofac |    653.1 us |   2.1808 us |   1.9332 us |   5.25 |    0.18 |    102.5391 |     23.4375 |           - |           472.85 KB |
                  BmarkAutofacMsDi |    631.7 us |   6.4908 us |   6.0715 us |   5.09 |    0.18 |    105.4688 |      0.9766 |           - |           490.02 KB |

            ## DryIoc v4.0.7

                            Method |        Mean |       Error |      StdDev |  Ratio | RatioSD | Gen 0/1k Op | Gen 1/1k Op | Gen 2/1k Op | Allocated Memory/Op |
---------------------------------- |------------:|------------:|------------:|-------:|--------:|------------:|------------:|------------:|--------------------:|
 BmarkMicrosoftDependencyInjection |    148.0 us |   1.5359 us |   1.4366 us |   1.00 |    0.00 |     18.4326 |      0.1221 |           - |            79.69 KB |
                       BmarkDryIoc |    149.3 us |   0.6155 us |   0.5757 us |   1.01 |    0.01 |     27.3438 |      0.2441 |           - |           126.06 KB |
                   BmarkDryIocMsDi |    160.8 us |   0.8074 us |   0.7552 us |   1.09 |    0.01 |     29.0527 |      0.7324 |           - |           134.63 KB |
                        BmarkGrace | 19,240.3 us | 174.1336 us | 162.8847 us | 130.03 |    1.86 |    156.2500 |     62.5000 |           - |           739.73 KB |
                    BmarkGraceMsDi | 22,149.9 us | 122.6704 us | 114.7460 us | 149.69 |    1.48 |    187.5000 |     93.7500 |           - |           909.15 KB |
                      BmarkAutofac |    696.3 us |   4.9448 us |   4.3834 us |   4.71 |    0.07 |    102.5391 |      2.9297 |           - |            472.8 KB |
                  BmarkAutofacMsDi |    688.8 us |   7.1206 us |   6.6606 us |   4.66 |    0.07 |    105.4688 |      0.9766 |           - |           489.97 KB |


            ### FEC v3.0 and multiple improvements: fan-out cache, and scope storage, per container expression cache, etc.

BenchmarkDotNet=v0.12.0, OS=Windows 10.0.18362
Intel Core i7-8750H CPU 2.20GHz (Coffee Lake), 1 CPU, 12 logical and 6 physical cores
.NET Core SDK=3.1.100
  [Host]     : .NET Core 3.1.0 (CoreCLR 4.700.19.56402, CoreFX 4.700.19.56404), X64 RyuJIT
  DefaultJob : .NET Core 3.1.0 (CoreCLR 4.700.19.56402, CoreFX 4.700.19.56404), X64 RyuJIT

|       Method |         Mean |      Error |     StdDev |  Ratio | RatioSD |    Gen 0 |   Gen 1 | Gen 2 | Allocated |
|------------- |-------------:|-----------:|-----------:|-------:|--------:|---------:|--------:|------:|----------:|
|         MsDI |     76.74 us |   0.570 us |   0.505 us |   1.00 |    0.00 |  16.1133 |  0.2441 |     - |  74.23 KB |
|       DryIoc |     92.62 us |   0.763 us |   0.714 us |   1.21 |    0.02 |  15.1367 |  1.3428 |     - |  69.55 KB |
|  DryIoc_MsDI |    116.60 us |   1.849 us |   1.544 us |   1.52 |    0.03 |  19.2871 |  1.8311 |     - |  88.85 KB |
|        Grace | 15,844.41 us |  72.839 us |  64.570 us | 206.48 |    1.70 | 156.2500 | 62.5000 |     - | 729.29 KB |
|   Grace_MsDI | 19,203.81 us | 139.461 us | 130.452 us | 250.25 |    2.78 | 187.5000 | 93.7500 |     - | 899.61 KB |
|      Autofac |    517.68 us |   1.748 us |   1.635 us |   6.75 |    0.06 | 101.5625 | 24.4141 |     - | 468.08 KB |
| Autofac_MsDI |    524.51 us |   2.640 us |   2.340 us |   6.84 |    0.06 | 101.5625 | 24.4141 |     - |  466.9 KB |


### DryIoc 4.1.3 (.MsDI 3.0.3), MsDI 3.1.3, Grace 7.1.0 (.MsDI 7.0.1), Autofac 5.1.2 (.MsDI 6.0.0), Lamar 4.2.1

BenchmarkDotNet=v0.12.0, OS=Windows 10.0.18362
Intel Core i7-8750H CPU 2.20GHz (Coffee Lake), 1 CPU, 12 logical and 6 physical cores
.NET Core SDK=3.1.200
  [Host]     : .NET Core 3.1.2 (CoreCLR 4.700.20.6602, CoreFX 4.700.20.6702), X64 RyuJIT
  DefaultJob : .NET Core 3.1.2 (CoreCLR 4.700.20.6602, CoreFX 4.700.20.6702), X64 RyuJIT

|       Method |         Mean |     Error |    StdDev |  Ratio | RatioSD |    Gen 0 |   Gen 1 | Gen 2 | Allocated |
|------------- |-------------:|----------:|----------:|-------:|--------:|---------:|--------:|------:|----------:|
|         MsDI |     99.02 us |  1.956 us |  2.806 us |   1.00 |    0.00 |  16.1133 |  0.2441 |     - |  74.24 KB |
|       DryIoc |     97.25 us |  0.493 us |  0.461 us |   0.97 |    0.03 |  15.1367 |  1.3428 |     - |  69.79 KB |
|  DryIoc_MsDI |    124.04 us |  1.770 us |  1.655 us |   1.24 |    0.04 |  19.2871 |  1.8311 |     - |   89.1 KB |
|        Grace | 16,869.55 us | 80.435 us | 75.239 us | 168.94 |    5.72 | 156.2500 | 62.5000 |     - | 727.59 KB |
|   Grace_MsDI | 20,468.19 us | 66.869 us | 62.549 us | 204.98 |    7.02 | 187.5000 | 93.7500 |     - | 898.37 KB |
|   Lamar_MsDI |  6,060.29 us | 23.102 us | 20.479 us |  60.55 |    2.06 | 140.6250 | 23.4375 |     - | 646.33 KB |
|      Autofac |    583.26 us | 18.342 us | 17.157 us |   5.84 |    0.21 | 102.5391 | 28.3203 |     - | 472.86 KB |
| Autofac_MsDI |    561.82 us |  4.129 us |  3.862 us |   5.63 |    0.20 | 101.5625 | 27.3438 |     - | 467.85 KB |

## DryIoc v4.2.0

|      Method |     Mean |   Error |  StdDev |   Median | Ratio | RatioSD |   Gen 0 |  Gen 1 | Gen 2 | Allocated |
|------------ |---------:|--------:|--------:|---------:|------:|--------:|--------:|-------:|------:|----------:|
|        MsDI | 145.4 us | 4.46 us | 9.70 us | 140.6 us |  1.00 |    0.00 | 16.9678 | 0.1221 |     - |  73.15 KB |
|      DryIoc | 102.2 us | 1.89 us | 1.67 us | 102.1 us |  0.63 |    0.01 | 14.4043 | 0.1221 |     - |  66.77 KB |
| DryIoc_MsDI | 126.2 us | 2.00 us | 1.87 us | 126.1 us |  0.78 |    0.02 | 19.0430 | 0.2441 |     - |  87.93 KB |

## DryIoc 4.2.5

|      Method |     Mean |   Error |  StdDev | Ratio | RatioSD |   Gen 0 |  Gen 1 | Gen 2 | Allocated |
|------------ |---------:|--------:|--------:|------:|--------:|--------:|-------:|------:|----------:|
|        MsDI | 113.8 us | 2.26 us | 6.06 us |  1.00 |    0.00 | 18.0664 | 0.1221 |     - |  73.85 KB |
|      DryIoc | 107.6 us | 1.83 us | 1.71 us |  1.00 |    0.13 | 16.4795 | 0.1221 |     - |  67.52 KB |
| DryIoc_MsDI | 129.8 us | 1.03 us | 0.91 us |  1.22 |    0.18 | 21.4844 | 0.2441 |     - |   88.6 KB |

<<<<<<< HEAD
## V5

BenchmarkDotNet=v0.12.0, OS=Windows 10.0.18363
Intel Core i7-8750H CPU 2.20GHz (Coffee Lake), 1 CPU, 12 logical and 6 physical cores
.NET Core SDK=3.1.202
  [Host]     : .NET Core 3.1.4 (CoreCLR 4.700.20.20201, CoreFX 4.700.20.22101), X64 RyuJIT
  DefaultJob : .NET Core 3.1.4 (CoreCLR 4.700.20.20201, CoreFX 4.700.20.22101), X64 RyuJIT


|      Method |     Mean |   Error |  StdDev | Ratio | RatioSD |   Gen 0 |  Gen 1 | Gen 2 | Allocated |
|------------ |---------:|--------:|--------:|------:|--------:|--------:|-------:|------:|----------:|
|        MsDI | 113.2 us | 2.66 us | 7.42 us |  1.00 |    0.00 | 16.1133 | 0.1221 |     - |  74.23 KB |
|      DryIoc | 115.0 us | 2.87 us | 8.18 us |  1.02 |    0.10 | 14.4043 | 1.2207 |     - |  66.76 KB |
| DryIoc_MsDI | 141.3 us | 3.51 us | 9.96 us |  1.26 |    0.12 | 19.0430 | 1.7090 |     - |  87.85 KB |
=======
## DryIoc 4.4.1

BenchmarkDotNet=v0.12.0, OS=Windows 10.0.19041
Intel Core i7-8565U CPU 1.80GHz (Whiskey Lake), 1 CPU, 8 logical and 4 physical cores
.NET Core SDK=3.1.402
  [Host]     : .NET Core 3.1.8 (CoreCLR 4.700.20.41105, CoreFX 4.700.20.41903), X64 RyuJIT
  DefaultJob : .NET Core 3.1.8 (CoreCLR 4.700.20.41105, CoreFX 4.700.20.41903), X64 RyuJIT

|      Method |     Mean |   Error |  StdDev | Ratio | RatioSD |   Gen 0 |  Gen 1 | Gen 2 | Allocated |
|------------ |---------:|--------:|--------:|------:|--------:|--------:|-------:|------:|----------:|
|        MsDI | 132.4 us | 1.78 us | 1.66 us |  1.00 |    0.00 | 18.0664 | 0.2441 |     - |  73.86 KB |
|      DryIoc | 112.1 us | 1.33 us | 1.24 us |  0.85 |    0.01 | 16.4795 | 0.1221 |     - |  67.52 KB |
| DryIoc_MsDI | 141.0 us | 1.54 us | 1.36 us |  1.07 |    0.02 | 21.4844 | 0.2441 |     - |   88.6 KB |

## DryIoc 4.5.0 (.MsDI 5.0.0), MsDI 3.1.8, Grace 7.1.1 (.MsDI 7.0.1), Autofac 6.0.0 (.MsDI 7.0.2), Lamar 4.3.1

BenchmarkDotNet=v0.12.0, OS=Windows 10.0.19041
Intel Core i7-8565U CPU 1.80GHz (Whiskey Lake), 1 CPU, 8 logical and 4 physical cores
.NET Core SDK=3.1.402
  [Host]     : .NET Core 3.1.8 (CoreCLR 4.700.20.41105, CoreFX 4.700.20.41903), X64 RyuJIT
  DefaultJob : .NET Core 3.1.8 (CoreCLR 4.700.20.41105, CoreFX 4.700.20.41903), X64 RyuJIT


|       Method |        Mean |     Error |    StdDev |  Ratio | RatioSD |    Gen 0 |   Gen 1 |  Gen 2 | Allocated |
|------------- |------------:|----------:|----------:|-------:|--------:|---------:|--------:|-------:|----------:|
|         MsDI |    150.8 us |   2.83 us |   3.03 us |   1.00 |    0.00 |  18.0664 |  0.2441 |      - |  73.86 KB |
|       DryIoc |    129.6 us |   1.90 us |   1.68 us |   0.86 |    0.02 |  16.3574 |  0.2441 |      - |  67.52 KB |
|  DryIoc_MsDI |    161.9 us |   1.74 us |   1.63 us |   1.07 |    0.03 |  21.4844 |  0.2441 |      - |   88.6 KB |
|        Grace | 21,380.9 us | 375.46 us | 351.21 us | 141.65 |    2.83 | 156.2500 | 62.5000 |      - | 729.12 KB |
|   Grace_MsDI | 24,102.4 us | 243.21 us | 203.09 us | 159.26 |    3.52 | 187.5000 | 93.7500 |      - | 894.57 KB |
|   Lamar_MsDI | 10,938.2 us | 308.25 us | 874.46 us |  70.86 |    4.29 |        - |       - |      - | 696.16 KB |
|      Autofac |    789.4 us |  19.84 us |  20.38 us |   5.24 |    0.18 |  50.7813 | 25.3906 | 1.9531 | 311.12 KB |
| Autofac_MsDI |    784.9 us |  15.04 us |  18.47 us |   5.20 |    0.15 |  54.6875 | 27.3438 | 1.9531 | 335.07 KB |

>>>>>>> 93c3b25f
*/
            [Benchmark(Baseline = true)]
            public object MsDI() => Measure(PrepareMsDi());

            [Benchmark]
            public object DryIoc() => Measure(PrepareDryIoc());

            [Benchmark]
            public object DryIoc_MsDI() => Measure(PrepareDryIocMsDi());

            // note: no need for this because it is the same as DryIoc benchmark
            //[Benchmark] 
            public object DryIoc_InterpretationOnly() => Measure(PrepareDryIocInterpretationOnly());

            [Benchmark]
            public object Grace() => Measure(PrepareGrace());

            [Benchmark]
            public object Grace_MsDI() => Measure(PrepareGraceMsDi());

            [Benchmark]
            public object Lamar_MsDI() => Measure(PrepareLamarMsDi());

            [Benchmark]
            public object Autofac() => Measure(PrepareAutofac());

            [Benchmark]
            public object Autofac_MsDI() => Measure(PrepareAutofacMsDi());
        }

        [MemoryDiagnoser]
        public class OpenScopeAndResolve
        {
            /*
            ## 31.01.2019: At least first step to real world graph
                            Method |       Mean |      Error |     StdDev | Ratio | RatioSD | Gen 0/1k Op | Gen 1/1k Op | Gen 2/1k Op | Allocated Memory/Op |
---------------------------------- |-----------:|-----------:|-----------:|------:|--------:|------------:|------------:|------------:|--------------------:|
                       BmarkDryIoc |   419.5 ns |  0.7336 ns |  0.6862 ns |  0.83 |    0.00 |      0.1421 |           - |           - |               672 B |
 BmarkMicrosoftDependencyInjection |   505.1 ns |  1.8306 ns |  1.6228 ns |  1.00 |    0.00 |      0.1602 |           - |           - |               760 B |
                        BmarkGrace |   787.8 ns |  1.9183 ns |  1.7005 ns |  1.56 |    0.01 |      0.3910 |           - |           - |              1848 B |
                   BmarkDryIocMsDi | 1,013.9 ns |  5.2416 ns |  4.9030 ns |  2.01 |    0.01 |      0.3204 |           - |           - |              1520 B |
                      BmarkAutofac | 4,834.6 ns | 42.2654 ns | 39.5351 ns |  9.57 |    0.08 |      1.5411 |           - |           - |              7280 B |

            ## 2 level graph

                            Method |      Mean |     Error |    StdDev | Ratio | RatioSD | Gen 0/1k Op | Gen 1/1k Op | Gen 2/1k Op | Allocated Memory/Op |
---------------------------------- |----------:|----------:|----------:|------:|--------:|------------:|------------:|------------:|--------------------:|
 BmarkMicrosoftDependencyInjection |  1.415 us | 0.0121 us | 0.0101 us |  1.00 |    0.00 |      0.3433 |           - |           - |             1.59 KB |
                       BmarkDryIoc |  1.842 us | 0.0049 us | 0.0043 us |  1.30 |    0.01 |      0.5074 |           - |           - |             2.34 KB |
                        BmarkGrace |  2.007 us | 0.0038 us | 0.0034 us |  1.42 |    0.01 |      1.0033 |           - |           - |             4.63 KB |
                    BmarkGraceMsDi |  2.577 us | 0.0140 us | 0.0131 us |  1.82 |    0.02 |      1.2703 |           - |           - |             5.87 KB |
                   BmarkDryIocMsDi |  3.508 us | 0.0158 us | 0.0148 us |  2.48 |    0.02 |      0.9804 |           - |           - |             4.52 KB |
                      BmarkAutofac | 13.075 us | 0.0651 us | 0.0609 us |  9.24 |    0.09 |      3.9368 |           - |           - |            18.18 KB |

            ## After using the Use method:

                            Method |     Mean |     Error |    StdDev | Ratio | Gen 0/1k Op | Gen 1/1k Op | Gen 2/1k Op | Allocated Memory/Op |
---------------------------------- |---------:|----------:|----------:|------:|------------:|------------:|------------:|--------------------:|
 BmarkMicrosoftDependencyInjection | 1.354 us | 0.0063 us | 0.0059 us |  1.00 |      0.3433 |           - |           - |             1.59 KB |
                    BmarkGraceMsDi | 1.938 us | 0.0099 us | 0.0092 us |  1.43 |      0.8926 |           - |           - |             4.12 KB |
                   BmarkDryIocMsDi | 2.689 us | 0.0121 us | 0.0113 us |  1.99 |      0.6905 |           - |           - |              3.2 KB |

            ## After optimization in delegate factory registration in DI.MS.DI:

                            Method |      Mean |     Error |    StdDev | Ratio | RatioSD | Gen 0/1k Op | Gen 1/1k Op | Gen 2/1k Op | Allocated Memory/Op |
---------------------------------- |----------:|----------:|----------:|------:|--------:|------------:|------------:|------------:|--------------------:|
 BmarkMicrosoftDependencyInjection |  1.378 us | 0.0058 us | 0.0052 us |  1.00 |    0.00 |      0.3433 |           - |           - |             1.59 KB |
                       BmarkDryIoc |  1.859 us | 0.0027 us | 0.0024 us |  1.35 |    0.00 |      0.5093 |           - |           - |             2.35 KB |
                        BmarkGrace |  2.172 us | 0.0343 us | 0.0320 us |  1.58 |    0.03 |      1.1406 |           - |           - |             5.26 KB |
                    BmarkGraceMsDi |  2.338 us | 0.0454 us | 0.0540 us |  1.68 |    0.04 |      1.0529 |           - |           - |             4.87 KB |
                   BmarkDryIocMsDi |  2.664 us | 0.0505 us | 0.0496 us |  1.93 |    0.04 |      0.6905 |           - |           - |              3.2 KB |
                      BmarkAutofac | 13.193 us | 0.0625 us | 0.0554 us |  9.57 |    0.06 |      3.9368 |           - |           - |            18.18 KB |
                  BmarkAutofacMsDi | 18.649 us | 0.1764 us | 0.1650 us | 13.53 |    0.13 |      5.2795 |           - |           - |            24.42 KB |

                ## Interpreting  factory delegate + register delegate for instance
                            Method |      Mean |     Error |    StdDev | Ratio | RatioSD | Gen 0/1k Op | Gen 1/1k Op | Gen 2/1k Op | Allocated Memory/Op |
---------------------------------- |----------:|----------:|----------:|------:|--------:|------------:|------------:|------------:|--------------------:|
 BmarkMicrosoftDependencyInjection |  1.367 us | 0.0102 us | 0.0080 us |  1.00 |    0.00 |      0.3433 |           - |           - |             1.59 KB |
                       BmarkDryIoc |  1.851 us | 0.0078 us | 0.0073 us |  1.35 |    0.01 |      0.5093 |           - |           - |             2.35 KB |
                        BmarkGrace |  2.145 us | 0.0073 us | 0.0068 us |  1.57 |    0.01 |      1.1253 |           - |           - |              5.2 KB |
                    BmarkGraceMsDi |  2.275 us | 0.0227 us | 0.0212 us |  1.66 |    0.01 |      1.0681 |           - |           - |             4.93 KB |
                   BmarkDryIocMsDi |  2.606 us | 0.0157 us | 0.0147 us |  1.90 |    0.01 |      0.6905 |           - |           - |              3.2 KB |
                      BmarkAutofac | 13.152 us | 0.0745 us | 0.0660 us |  9.62 |    0.09 |      3.9368 |           - |           - |            18.18 KB |
                  BmarkAutofacMsDi | 18.202 us | 0.0819 us | 0.0726 us | 13.31 |    0.07 |      5.2795 |           - |           - |            24.42 KB |


            ## wip: Use method for instances 
                            Method |      Mean |     Error |    StdDev | Ratio | RatioSD | Gen 0/1k Op | Gen 1/1k Op | Gen 2/1k Op | Allocated Memory/Op |
---------------------------------- |----------:|----------:|----------:|------:|--------:|------------:|------------:|------------:|--------------------:|
 BmarkMicrosoftDependencyInjection |  1.388 us | 0.0094 us | 0.0083 us |  1.00 |    0.00 |      0.3433 |           - |           - |             1.59 KB |
                       BmarkDryIoc |  1.887 us | 0.0118 us | 0.0105 us |  1.36 |    0.01 |      0.5093 |           - |           - |             2.35 KB |
                   BmarkDryIocMsDi |  1.959 us | 0.0084 us | 0.0078 us |  1.41 |    0.01 |      0.6905 |           - |           - |              3.2 KB |
                    BmarkGraceMsDi |  2.115 us | 0.0093 us | 0.0087 us |  1.52 |    0.01 |      0.9460 |           - |           - |             4.37 KB |
                        BmarkGrace |  2.133 us | 0.0096 us | 0.0085 us |  1.54 |    0.01 |      1.0719 |           - |           - |             4.95 KB |
                      BmarkAutofac | 13.472 us | 0.0888 us | 0.0742 us |  9.71 |    0.06 |      3.9368 |           - |           - |            18.18 KB |
                  BmarkAutofacMsDi | 18.157 us | 0.0679 us | 0.0635 us | 13.08 |    0.09 |      5.2795 |           - |           - |            24.42 KB |


            ## Optimizing RegisterDelegate (removing separate Resolve call by default - when is not used for generation in DryIocZero)

                            Method |      Mean |     Error |    StdDev | Ratio | RatioSD | Gen 0/1k Op | Gen 1/1k Op | Gen 2/1k Op | Allocated Memory/Op |
---------------------------------- |----------:|----------:|----------:|------:|--------:|------------:|------------:|------------:|--------------------:|
 BmarkMicrosoftDependencyInjection |  1.419 us | 0.0047 us | 0.0043 us |  1.00 |    0.00 |      0.3433 |           - |           - |             1.59 KB |
                       BmarkDryIoc |  1.692 us | 0.0057 us | 0.0053 us |  1.19 |    0.01 |      0.5093 |           - |           - |             2.35 KB |
                   BmarkDryIocMsDi |  1.821 us | 0.0068 us | 0.0057 us |  1.28 |    0.01 |      0.8488 |           - |           - |             3.91 KB |
                        BmarkGrace |  1.869 us | 0.0337 us | 0.0299 us |  1.32 |    0.02 |      0.8831 |           - |           - |             4.07 KB |
                    BmarkGraceMsDi |  2.241 us | 0.0069 us | 0.0061 us |  1.58 |    0.01 |      1.0529 |           - |           - |             4.87 KB |
                      BmarkAutofac | 12.845 us | 0.1024 us | 0.0957 us |  9.05 |    0.07 |      3.6163 |           - |           - |             16.7 KB |
                  BmarkAutofacMsDi | 18.235 us | 0.2559 us | 0.2393 us | 12.85 |    0.18 |      5.0964 |           - |           - |            23.55 KB |

            ## Optimized interpreting of the ScopeOrSingleton and registered FactoryDelegate - now DI.MS.DI is faster than DI :)

                            Method |      Mean |     Error |    StdDev | Ratio | RatioSD | Gen 0/1k Op | Gen 1/1k Op | Gen 2/1k Op | Allocated Memory/Op |
---------------------------------- |----------:|----------:|----------:|------:|--------:|------------:|------------:|------------:|--------------------:|
 BmarkMicrosoftDependencyInjection |  1.640 us | 0.0301 us | 0.0281 us |  1.00 |    0.00 |      0.3433 |           - |           - |             1.59 KB |
                   BmarkDryIocMsDi |  1.848 us | 0.0301 us | 0.0251 us |  1.13 |    0.02 |      0.6828 |           - |           - |             3.15 KB |
                       BmarkDryIoc |  1.949 us | 0.0370 us | 0.0346 us |  1.19 |    0.03 |      0.5074 |           - |           - |             2.35 KB |
                        BmarkGrace |  2.197 us | 0.0343 us | 0.0321 us |  1.34 |    0.03 |      0.9079 |           - |           - |              4.2 KB |
                    BmarkGraceMsDi |  2.616 us | 0.0508 us | 0.0499 us |  1.59 |    0.04 |      1.0262 |           - |           - |             4.74 KB |
                      BmarkAutofac | 15.111 us | 0.1772 us | 0.1658 us |  9.22 |    0.17 |      3.6011 |           - |           - |             16.7 KB |
                  BmarkAutofacMsDi | 22.683 us | 0.2758 us | 0.2579 us | 13.84 |    0.26 |      5.4932 |           - |           - |             25.4 KB |

                ## Initial RegisterInstance performance - bit it!

                            Method |      Mean |     Error |    StdDev | Ratio | RatioSD | Gen 0/1k Op | Gen 1/1k Op | Gen 2/1k Op | Allocated Memory/Op |
---------------------------------- |----------:|----------:|----------:|------:|--------:|------------:|------------:|------------:|--------------------:|
                       BmarkDryIoc |  1.023 us | 0.0042 us | 0.0039 us |  0.73 |    0.00 |      0.5093 |           - |           - |             2.35 KB |
 BmarkMicrosoftDependencyInjection |  1.401 us | 0.0080 us | 0.0067 us |  1.00 |    0.00 |      0.3433 |           - |           - |             1.59 KB |
                   BmarkDryIocMsDi |  1.545 us | 0.0143 us | 0.0134 us |  1.10 |    0.01 |      0.6828 |           - |           - |             3.15 KB |
                    BmarkGraceMsDi |  2.276 us | 0.0382 us | 0.0357 us |  1.62 |    0.02 |      1.0529 |           - |           - |             4.87 KB |
                        BmarkGrace |  2.313 us | 0.0306 us | 0.0286 us |  1.65 |    0.02 |      1.1787 |           - |           - |             5.45 KB |
                      BmarkAutofac | 13.339 us | 0.2588 us | 0.2657 us |  9.50 |    0.19 |      3.6163 |           - |           - |             16.7 KB |
                  BmarkAutofacMsDi | 21.783 us | 0.3098 us | 0.2898 us | 15.51 |    0.20 |      5.4932 |           - |           - |            25.45 KB |

                ## Optimized register instance

                            Method |      Mean |     Error |    StdDev | Ratio | RatioSD | Gen 0/1k Op | Gen 1/1k Op | Gen 2/1k Op | Allocated Memory/Op |
---------------------------------- |----------:|----------:|----------:|------:|--------:|------------:|------------:|------------:|--------------------:|
                       BmarkDryIoc |  1.035 us | 0.0121 us | 0.0113 us |  0.73 |    0.01 |      0.5093 |           - |           - |             2.35 KB |
 BmarkMicrosoftDependencyInjection |  1.411 us | 0.0059 us | 0.0055 us |  1.00 |    0.00 |      0.3433 |           - |           - |             1.59 KB |
                   BmarkDryIocMsDi |  1.570 us | 0.0198 us | 0.0185 us |  1.11 |    0.01 |      0.6828 |           - |           - |             3.15 KB |
                        BmarkGrace |  1.989 us | 0.0193 us | 0.0181 us |  1.41 |    0.01 |      0.9232 |           - |           - |             4.26 KB |
                    BmarkGraceMsDi |  2.404 us | 0.0392 us | 0.0348 us |  1.70 |    0.02 |      1.0796 |           - |           - |             4.99 KB |
                      BmarkAutofac | 13.317 us | 0.1708 us | 0.1598 us |  9.44 |    0.12 |      3.6163 |           - |           - |             16.7 KB |
                  BmarkAutofacMsDi | 19.549 us | 0.3447 us | 0.3225 us | 13.85 |    0.24 |      5.0964 |           - |           - |            23.55 KB |

                ## Test with the Dummy Population (and moved to .Net Core v2.2)

            BenchmarkDotNet=v0.11.3, OS=Windows 10.0.17134.590 (1803/April2018Update/Redstone4)
Intel Core i7-8750H CPU 2.20GHz (Coffee Lake), 1 CPU, 12 logical and 6 physical cores
Frequency=2156251 Hz, Resolution=463.7679 ns, Timer=TSC
.NET Core SDK=2.2.100
  [Host]     : .NET Core 2.2.0 (CoreCLR 4.6.27110.04, CoreFX 4.6.27110.04), 64bit RyuJIT
  DefaultJob : .NET Core 2.2.0 (CoreCLR 4.6.27110.04, CoreFX 4.6.27110.04), 64bit RyuJIT

                            Method |      Mean |     Error |    StdDev | Ratio | RatioSD | Gen 0/1k Op | Gen 1/1k Op | Gen 2/1k Op | Allocated Memory/Op |
---------------------------------- |----------:|----------:|----------:|------:|--------:|------------:|------------:|------------:|--------------------:|
                       BmarkDryIoc |  1.036 us | 0.0044 us | 0.0041 us |  0.76 |    0.00 |      0.5093 |           - |           - |             2.35 KB |
 BmarkMicrosoftDependencyInjection |  1.355 us | 0.0046 us | 0.0043 us |  1.00 |    0.00 |      0.3433 |           - |           - |             1.59 KB |
                   BmarkDryIocMsDi |  1.496 us | 0.0059 us | 0.0052 us |  1.10 |    0.00 |      0.6828 |           - |           - |             3.15 KB |
                        BmarkGrace |  2.028 us | 0.0084 us | 0.0079 us |  1.50 |    0.01 |      1.0452 |           - |           - |             4.82 KB |
                    BmarkGraceMsDi |  2.077 us | 0.0099 us | 0.0092 us |  1.53 |    0.01 |      0.9460 |           - |           - |             4.37 KB |
                      BmarkAutofac | 13.465 us | 0.0484 us | 0.0429 us |  9.94 |    0.06 |      3.9825 |           - |           - |            18.38 KB |
                  BmarkAutofacMsDi | 19.185 us | 0.2073 us | 0.1939 us | 14.16 |    0.12 |      5.4932 |           - |           - |             25.4 KB |

            ## Test with 4 level graph + disposables + fixed scoped things for DryIoc:

                            Method |      Mean |     Error |    StdDev | Ratio | RatioSD | Gen 0/1k Op | Gen 1/1k Op | Gen 2/1k Op | Allocated Memory/Op |
---------------------------------- |----------:|----------:|----------:|------:|--------:|------------:|------------:|------------:|--------------------:|
 BmarkMicrosoftDependencyInjection |  3.222 us | 0.0138 us | 0.0129 us |  1.00 |    0.00 |      0.8354 |           - |           - |             3.87 KB |
                       BmarkDryIoc |  4.274 us | 0.0276 us | 0.0259 us |  1.33 |    0.01 |      1.9531 |           - |           - |             9.02 KB |
                   BmarkDryIocMsDi |  4.498 us | 0.0237 us | 0.0222 us |  1.40 |    0.01 |      1.9608 |           - |           - |             9.06 KB |
                        BmarkGrace |  4.604 us | 0.0271 us | 0.0254 us |  1.43 |    0.01 |      2.3499 |           - |           - |            10.85 KB |
                    BmarkGraceMsDi |  5.280 us | 0.0267 us | 0.0236 us |  1.64 |    0.01 |      2.2202 |           - |           - |            10.24 KB |
                      BmarkAutofac | 37.600 us | 0.5655 us | 0.5289 us | 11.67 |    0.16 |      9.3994 |      0.0610 |           - |            43.47 KB |
                  BmarkAutofacMsDi | 49.487 us | 0.4901 us | 0.4585 us | 15.36 |    0.13 |     13.3667 |      0.1221 |           - |            61.75 KB |

            ## After returning ScopedOrSingleton to use lambda 

                            Method |      Mean |     Error |    StdDev | Ratio | RatioSD | Gen 0/1k Op | Gen 1/1k Op | Gen 2/1k Op | Allocated Memory/Op |
---------------------------------- |----------:|----------:|----------:|------:|--------:|------------:|------------:|------------:|--------------------:|
 BmarkMicrosoftDependencyInjection |  3.308 us | 0.0178 us | 0.0166 us |  1.00 |    0.00 |      0.8354 |           - |           - |             3.87 KB |
                       BmarkDryIoc |  4.331 us | 0.0239 us | 0.0223 us |  1.31 |    0.01 |      1.9531 |           - |           - |             9.02 KB |
                        BmarkGrace |  4.374 us | 0.0806 us | 0.0754 us |  1.32 |    0.03 |      1.9684 |           - |           - |              9.1 KB |
                   BmarkDryIocMsDi |  5.144 us | 0.0819 us | 0.0766 us |  1.56 |    0.03 |      2.1439 |           - |           - |             9.91 KB |
                    BmarkGraceMsDi |  5.172 us | 0.0858 us | 0.0803 us |  1.56 |    0.03 |      2.1133 |           - |           - |             9.74 KB |
                      BmarkAutofac | 40.098 us | 0.6651 us | 0.6221 us | 12.12 |    0.17 |      9.8267 |           - |           - |            45.37 KB |
                  BmarkAutofacMsDi | 51.747 us | 1.0334 us | 1.4821 us | 15.47 |    0.52 |     12.6953 |           - |           - |            58.53 KB |

            ## DryIoc v4.0.4 and Grace v7

                            Method |      Mean |     Error |    StdDev | Ratio | RatioSD | Gen 0/1k Op | Gen 1/1k Op | Gen 2/1k Op | Allocated Memory/Op |
---------------------------------- |----------:|----------:|----------:|------:|--------:|------------:|------------:|------------:|--------------------:|
 BmarkMicrosoftDependencyInjection |  3.872 us | 0.0406 us | 0.0360 us |  1.00 |    0.00 |      0.9460 |           - |           - |             4.37 KB |
                       BmarkDryIoc |  4.706 us | 0.0450 us | 0.0399 us |  1.22 |    0.01 |      2.0828 |           - |           - |             9.62 KB |
                   BmarkDryIocMsDi |  4.889 us | 0.0272 us | 0.0255 us |  1.26 |    0.01 |      2.0905 |           - |           - |             9.66 KB |
                        BmarkGrace |  2.577 us | 0.0110 us | 0.0103 us |  0.67 |    0.01 |      0.5798 |           - |           - |             2.69 KB |
                    BmarkGraceMsDi |  3.232 us | 0.0137 us | 0.0128 us |  0.83 |    0.01 |      0.6332 |           - |           - |             2.93 KB |
                      BmarkAutofac | 38.488 us | 0.2379 us | 0.2225 us |  9.94 |    0.12 |      9.7656 |           - |           - |             45.2 KB |
                  BmarkAutofacMsDi | 47.389 us | 0.1995 us | 0.1866 us | 12.24 |    0.11 |     12.5732 |      0.1221 |           - |            58.09 KB |

            ## DryIoc v4.1

BenchmarkDotNet=v0.12.0, OS=Windows 10.0.18362
Intel Core i7-8750H CPU 2.20GHz (Coffee Lake), 1 CPU, 12 logical and 6 physical cores
.NET Core SDK=3.1.100
  [Host]     : .NET Core 3.1.0 (CoreCLR 4.700.19.56402, CoreFX 4.700.19.56404), X64 RyuJIT
  DefaultJob : .NET Core 3.1.0 (CoreCLR 4.700.19.56402, CoreFX 4.700.19.56404), X64 RyuJIT


|                    Method |      Mean |     Error |    StdDev | Ratio | RatioSD |   Gen 0 |  Gen 1 | Gen 2 | Allocated |
|-------------------------- |----------:|----------:|----------:|------:|--------:|--------:|-------:|------:|----------:|
|                      MsDI |  3.352 us | 0.0195 us | 0.0163 us |  1.00 |    0.00 |  0.9460 | 0.0153 |     - |   4.35 KB |
|                    DryIoc |  1.645 us | 0.0078 us | 0.0069 us |  0.49 |    0.00 |  0.6180 | 0.0076 |     - |   2.84 KB |
|        DryIoc_MsDIAdapter |  2.098 us | 0.0171 us | 0.0152 us |  0.63 |    0.01 |  0.6218 | 0.0076 |     - |   2.87 KB |
| DryIoc_InterpretationOnly | 13.798 us | 0.0718 us | 0.0671 us |  4.11 |    0.03 |  1.4496 | 0.0153 |     - |    6.7 KB |
|                     Grace |  1.736 us | 0.0188 us | 0.0167 us |  0.52 |    0.01 |  0.6886 | 0.0095 |     - |   3.17 KB |
|         Grace_MsDIAdapter |  2.228 us | 0.0279 us | 0.0261 us |  0.67 |    0.01 |  0.7401 | 0.0076 |     - |   3.41 KB |
|                   Autofac | 37.386 us | 0.2686 us | 0.2513 us | 11.13 |    0.04 | 10.5591 | 0.6714 |     - |  48.66 KB |
|       Autofac_MsDIAdapter | 44.416 us | 0.1591 us | 0.1488 us | 13.25 |    0.06 | 12.5732 | 0.7324 |     - |  57.78 KB |

|            Method |      Mean |     Error |    StdDev | Ratio | RatioSD |  Gen 0 | Gen 1 | Gen 2 | Allocated |
|------------------ |----------:|----------:|----------:|------:|--------:|-------:|------:|------:|----------:|
|              MsDI |  3.854 us | 0.0309 us | 0.0258 us |  1.00 |    0.00 | 0.9460 |     - |     - |   4.37 KB |
|            DryIoc |  1.699 us | 0.0030 us | 0.0028 us |  0.44 |    0.00 | 0.6409 |     - |     - |   2.96 KB |
| DryIoc_WithoutFEC | 16.344 us | 0.1252 us | 0.1045 us |  4.24 |    0.05 | 1.0681 |     - |     - |   4.93 KB |

                
|                             Method |      Mean |     Error |    StdDev | Ratio | RatioSD |  Gen 0 | Gen 1 | Gen 2 | Allocated |
|----------------------------------- |----------:|----------:|----------:|------:|--------:|-------:|------:|------:|----------:|
|                               MsDI |  3.852 us | 0.0255 us | 0.0239 us |  1.00 |    0.00 | 0.9460 |     - |     - |   4.37 KB |
|            DryIoc_WebRequestScoped |  2.128 us | 0.0113 us | 0.0106 us |  0.55 |    0.00 | 0.6866 |     - |     - |   3.17 KB |
| DryIoc_WebRequestScoped_WithoutFEC | 17.713 us | 0.1377 us | 0.1288 us |  4.60 |    0.04 | 1.0986 |     - |     - |   5.14 KB |

            
### DryIoc 4.1.3 (.MsDI 3.0.3), MsDI 3.1.3, Grace 7.1.0 (.MsDI 7.0.1), Autofac 5.1.2 (.MsDI 6.0.0), Lamar 4.2.1

BenchmarkDotNet=v0.12.0, OS=Windows 10.0.18362
Intel Core i7-8750H CPU 2.20GHz (Coffee Lake), 1 CPU, 12 logical and 6 physical cores
.NET Core SDK=3.1.200
  [Host]     : .NET Core 3.1.2 (CoreCLR 4.700.20.6602, CoreFX 4.700.20.6702), X64 RyuJIT
  DefaultJob : .NET Core 3.1.2 (CoreCLR 4.700.20.6602, CoreFX 4.700.20.6702), X64 RyuJIT

|              Method |      Mean |     Error |    StdDev | Ratio | RatioSD |   Gen 0 |  Gen 1 | Gen 2 | Allocated |
|-------------------- |----------:|----------:|----------:|------:|--------:|--------:|-------:|------:|----------:|
|                MsDI |  3.551 us | 0.0142 us | 0.0126 us |  1.00 |    0.00 |  0.9460 | 0.0153 |     - |   4.35 KB |
|              DryIoc |  1.647 us | 0.0050 us | 0.0042 us |  0.46 |    0.00 |  0.6428 |      - |     - |   2.96 KB |
|  DryIoc_MsDIAdapter |  2.400 us | 0.0172 us | 0.0161 us |  0.68 |    0.01 |  0.6485 | 0.0076 |     - |   2.98 KB |
|               Grace |  1.699 us | 0.0047 us | 0.0037 us |  0.48 |    0.00 |  0.6886 |      - |     - |   3.17 KB |
|   Grace_MsDIAdapter |  2.322 us | 0.0163 us | 0.0136 us |  0.65 |    0.00 |  0.7401 | 0.0076 |     - |   3.41 KB |
|          Lamar_MsDI |  7.281 us | 0.0586 us | 0.0520 us |  2.05 |    0.02 |  0.9308 | 0.4654 |     - |    5.7 KB |
|             Autofac | 50.146 us | 0.5242 us | 0.4377 us | 14.13 |    0.14 | 10.4980 |      - |     - |  48.54 KB |
| Autofac_MsDIAdapter | 62.118 us | 0.1595 us | 0.1492 us | 17.50 |    0.07 | 12.9395 | 0.8545 |     - |  59.89 KB |


### DryIoc v4.2

|             Method |     Mean |     Error |    StdDev | Ratio | RatioSD |  Gen 0 | Gen 1 | Gen 2 | Allocated |
|------------------- |---------:|----------:|----------:|------:|--------:|-------:|------:|------:|----------:|
|               MsDI | 3.890 us | 0.0158 us | 0.0140 us |  1.00 |    0.00 | 0.9460 |     - |     - |   4.37 KB |
|             DryIoc | 1.701 us | 0.0014 us | 0.0013 us |  0.44 |    0.00 | 0.6409 |     - |     - |   2.96 KB |
| DryIoc_MsDIAdapter | 2.629 us | 0.0523 us | 0.0603 us |  0.68 |    0.02 | 0.6447 |     - |     - |   2.98 KB |


### DryIoc v4.2.2 - replacing the AddOrKeep with AddOrKeepEntry and getting rid off GetEntryOrDefault afterwards and getting rid of created value check


|             Method |     Mean |     Error |    StdDev |   Median | Ratio | RatioSD |  Gen 0 |  Gen 1 | Gen 2 | Allocated |
|------------------- |---------:|----------:|----------:|---------:|------:|--------:|-------:|-------:|------:|----------:|
|               MsDI | 3.944 us | 0.0817 us | 0.2108 us | 3.867 us |  1.00 |    0.00 | 0.9460 | 0.0153 |     - |   4.35 KB |
|             DryIoc | 1.663 us | 0.0354 us | 0.0408 us | 1.654 us |  0.42 |    0.03 | 0.6428 | 0.0076 |     - |   2.96 KB |
| DryIoc_MsDIAdapter | 2.521 us | 0.0488 us | 0.0542 us | 2.498 us |  0.63 |    0.04 | 0.6485 | 0.0076 |     - |   2.98 KB |

<<<<<<< HEAD

### DryIoc v5

.NET Core SDK=3.1.202
  [Host]     : .NET Core 3.1.4 (CoreCLR 4.700.20.20201, CoreFX 4.700.20.22101), X64 RyuJIT
  DefaultJob : .NET Core 3.1.4 (CoreCLR 4.700.20.20201, CoreFX 4.700.20.22101), X64 RyuJIT

|             Method |     Mean |     Error |    StdDev | Ratio |  Gen 0 |  Gen 1 | Gen 2 | Allocated |
|------------------- |---------:|----------:|----------:|------:|-------:|-------:|------:|----------:|
|               MsDI | 3.432 us | 0.0298 us | 0.0249 us |  1.00 | 0.9460 | 0.0153 |     - |   4.35 KB |
|             DryIoc | 1.611 us | 0.0077 us | 0.0068 us |  0.47 | 0.6428 | 0.0076 |     - |   2.96 KB |
| DryIoc_MsDIAdapter | 2.168 us | 0.0130 us | 0.0109 us |  0.63 | 0.6485 | 0.0076 |     - |   2.98 KB |
|              Grace | 1.665 us | 0.0081 us | 0.0076 us |  0.49 | 0.6886 |      - |     - |   3.17 KB |
|  Grace_MsDIAdapter | 2.258 us | 0.0108 us | 0.0096 us |  0.66 | 0.7401 | 0.0076 |     - |   3.41 KB |
*/
=======
### DryIoc v4.4.1
>>>>>>> 93c3b25f

BenchmarkDotNet=v0.12.0, OS=Windows 10.0.19041
Intel Core i7-8565U CPU 1.80GHz (Whiskey Lake), 1 CPU, 8 logical and 4 physical cores
.NET Core SDK=3.1.402
  [Host]     : .NET Core 3.1.8 (CoreCLR 4.700.20.41105, CoreFX 4.700.20.41903), X64 RyuJIT
  DefaultJob : .NET Core 3.1.8 (CoreCLR 4.700.20.41105, CoreFX 4.700.20.41903), X64 RyuJIT


|             Method |     Mean |     Error |    StdDev | Ratio | RatioSD |  Gen 0 | Gen 1 | Gen 2 | Allocated |
|------------------- |---------:|----------:|----------:|------:|--------:|-------:|------:|------:|----------:|
|               MsDI | 4.232 us | 0.1002 us | 0.0938 us |  1.00 |    0.00 | 1.0605 |     - |     - |   4.35 KB |
|             DryIoc | 1.868 us | 0.0226 us | 0.0200 us |  0.44 |    0.01 | 0.7248 |     - |     - |   2.96 KB |
| DryIoc_MsDIAdapter | 2.651 us | 0.0404 us | 0.0338 us |  0.63 |    0.02 | 0.7286 |     - |     - |   2.98 KB |

### DryIoc 4.5.0 (.MsDI 5.0.0), MsDI 3.1.8, Grace 7.1.1 (.MsDI 7.0.1), Autofac 6.0.0 (.MsDI 7.0.2), Lamar 4.3.1

BenchmarkDotNet=v0.12.0, OS=Windows 10.0.19041
Intel Core i7-8565U CPU 1.80GHz (Whiskey Lake), 1 CPU, 8 logical and 4 physical cores
.NET Core SDK=3.1.402
  [Host]     : .NET Core 3.1.8 (CoreCLR 4.700.20.41105, CoreFX 4.700.20.41903), X64 RyuJIT
  DefaultJob : .NET Core 3.1.8 (CoreCLR 4.700.20.41105, CoreFX 4.700.20.41903), X64 RyuJIT


|       Method |      Mean |     Error |    StdDev | Ratio | RatioSD |   Gen 0 |  Gen 1 | Gen 2 | Allocated |
|------------- |----------:|----------:|----------:|------:|--------:|--------:|-------:|------:|----------:|
|         MsDI |  4.530 us | 0.0437 us | 0.0388 us |  1.00 |    0.00 |  1.0605 |      - |     - |   4.35 KB |
|       DryIoc |  1.653 us | 0.0118 us | 0.0104 us |  0.37 |    0.00 |  0.7229 |      - |     - |   2.96 KB |
|  DryIoc_MsDI |  2.629 us | 0.0524 us | 0.0644 us |  0.58 |    0.01 |  0.7286 |      - |     - |   2.98 KB |
|        Grace |  2.229 us | 0.0432 us | 0.0546 us |  0.49 |    0.02 |  0.7744 |      - |     - |   3.17 KB |
|   Grace_MsDI |  3.007 us | 0.0586 us | 0.0675 us |  0.67 |    0.02 |  0.8354 |      - |     - |   3.41 KB |
|   Lamar_MsDI |  9.270 us | 0.0788 us | 0.0737 us |  2.05 |    0.03 |  0.9308 | 0.4578 |     - |    5.7 KB |
|      Autofac | 60.151 us | 0.5309 us | 0.4707 us | 13.28 |    0.15 | 11.4746 |      - |     - |  47.28 KB |
| Autofac_MsDI | 74.027 us | 0.5597 us | 0.4370 us | 16.36 |    0.21 | 16.1133 |      - |     - |  66.09 KB |

*/
            private IServiceProvider _msDi;
            private IContainer _dryIoc;
            private IContainer _dryIocWithoutFEC;
            private IContainer _dryIocWebRequestScoped;
            private IContainer _dryIocWebRequestScopedWithoutFEC;
            private IContainer _dryIocInterpretationOnly;
            private IServiceProvider _dryIocMsDi;
            private DependencyInjectionContainer _grace;
            private IServiceProvider _graceMsDi;
            private Autofac.IContainer _autofac;
            private IServiceProvider _autofacMsDi;
            private IServiceProvider _lamarMsDi;

            [GlobalSetup]
            public void WarmUp()
            {
                Measure(_msDi = PrepareMsDi());
                Measure(_dryIoc = PrepareDryIoc());
                Measure(_dryIocWithoutFEC = PrepareDryIocWithoutFEC());
                Measure_WebRequestScoped(_dryIocWebRequestScoped = PrepareDryIoc_WebRequestScoped());
                Measure_WebRequestScoped(_dryIocWebRequestScopedWithoutFEC = PrepareDryIoc_WebRequestScoped_WithoutFEC());
                Measure(_dryIocInterpretationOnly = PrepareDryIocInterpretationOnly());
                Measure(_dryIocMsDi = PrepareDryIocMsDi());
                Measure(_grace = PrepareGrace());
                Measure(_graceMsDi = PrepareGraceMsDi());
                Measure(_autofac = PrepareAutofac());
                Measure(_autofacMsDi = PrepareAutofacMsDi());
                Measure(_lamarMsDi = PrepareLamarMsDi());
            }

            [Benchmark(Baseline = true)]
            public object MsDI() => Measure(_msDi);

            //[Benchmark]
            public object DryIoc_WebRequestScoped() => Measure_WebRequestScoped(_dryIocWebRequestScoped);

            //[Benchmark]
            public object DryIoc_WebRequestScoped_WithoutFEC() => Measure_WebRequestScoped(_dryIocWebRequestScopedWithoutFEC);

            [Benchmark]
            public object DryIoc() => Measure(_dryIoc);

            [Benchmark]
            public object DryIoc_MsDIAdapter() => Measure(_dryIocMsDi);

            //[Benchmark]
            public object DryIoc_WithoutFEC() => Measure(_dryIocWithoutFEC);

            //[Benchmark]
            public object DryIoc_InterpretationOnly() => Measure(_dryIocInterpretationOnly);

            [Benchmark]
            public object Grace() => Measure(_grace);

            [Benchmark]
            public object Grace_MsDIAdapter() => Measure(_graceMsDi);

            [Benchmark]
            public object Lamar_MsDI() => Measure(_lamarMsDi);

            [Benchmark]
            public object Autofac() => Measure(_autofac);

            [Benchmark]
            public object Autofac_MsDIAdapter() => Measure(_autofacMsDi);
        }
    }
}<|MERGE_RESOLUTION|>--- conflicted
+++ resolved
@@ -1062,22 +1062,6 @@
 |      DryIoc | 107.6 us | 1.83 us | 1.71 us |  1.00 |    0.13 | 16.4795 | 0.1221 |     - |  67.52 KB |
 | DryIoc_MsDI | 129.8 us | 1.03 us | 0.91 us |  1.22 |    0.18 | 21.4844 | 0.2441 |     - |   88.6 KB |
 
-<<<<<<< HEAD
-## V5
-
-BenchmarkDotNet=v0.12.0, OS=Windows 10.0.18363
-Intel Core i7-8750H CPU 2.20GHz (Coffee Lake), 1 CPU, 12 logical and 6 physical cores
-.NET Core SDK=3.1.202
-  [Host]     : .NET Core 3.1.4 (CoreCLR 4.700.20.20201, CoreFX 4.700.20.22101), X64 RyuJIT
-  DefaultJob : .NET Core 3.1.4 (CoreCLR 4.700.20.20201, CoreFX 4.700.20.22101), X64 RyuJIT
-
-
-|      Method |     Mean |   Error |  StdDev | Ratio | RatioSD |   Gen 0 |  Gen 1 | Gen 2 | Allocated |
-|------------ |---------:|--------:|--------:|------:|--------:|--------:|-------:|------:|----------:|
-|        MsDI | 113.2 us | 2.66 us | 7.42 us |  1.00 |    0.00 | 16.1133 | 0.1221 |     - |  74.23 KB |
-|      DryIoc | 115.0 us | 2.87 us | 8.18 us |  1.02 |    0.10 | 14.4043 | 1.2207 |     - |  66.76 KB |
-| DryIoc_MsDI | 141.3 us | 3.51 us | 9.96 us |  1.26 |    0.12 | 19.0430 | 1.7090 |     - |  87.85 KB |
-=======
 ## DryIoc 4.4.1
 
 BenchmarkDotNet=v0.12.0, OS=Windows 10.0.19041
@@ -1112,7 +1096,21 @@
 |      Autofac |    789.4 us |  19.84 us |  20.38 us |   5.24 |    0.18 |  50.7813 | 25.3906 | 1.9531 | 311.12 KB |
 | Autofac_MsDI |    784.9 us |  15.04 us |  18.47 us |   5.20 |    0.15 |  54.6875 | 27.3438 | 1.9531 | 335.07 KB |
 
->>>>>>> 93c3b25f
+
+## V5
+
+BenchmarkDotNet=v0.12.0, OS=Windows 10.0.18363
+Intel Core i7-8750H CPU 2.20GHz (Coffee Lake), 1 CPU, 12 logical and 6 physical cores
+.NET Core SDK=3.1.202
+  [Host]     : .NET Core 3.1.4 (CoreCLR 4.700.20.20201, CoreFX 4.700.20.22101), X64 RyuJIT
+  DefaultJob : .NET Core 3.1.4 (CoreCLR 4.700.20.20201, CoreFX 4.700.20.22101), X64 RyuJIT
+
+
+|      Method |     Mean |   Error |  StdDev | Ratio | RatioSD |   Gen 0 |  Gen 1 | Gen 2 | Allocated |
+|------------ |---------:|--------:|--------:|------:|--------:|--------:|-------:|------:|----------:|
+|        MsDI | 113.2 us | 2.66 us | 7.42 us |  1.00 |    0.00 | 16.1133 | 0.1221 |     - |  74.23 KB |
+|      DryIoc | 115.0 us | 2.87 us | 8.18 us |  1.02 |    0.10 | 14.4043 | 1.2207 |     - |  66.76 KB |
+| DryIoc_MsDI | 141.3 us | 3.51 us | 9.96 us |  1.26 |    0.12 | 19.0430 | 1.7090 |     - |  87.85 KB |
 */
             [Benchmark(Baseline = true)]
             public object MsDI() => Measure(PrepareMsDi());
@@ -1386,25 +1384,7 @@
 |             DryIoc | 1.663 us | 0.0354 us | 0.0408 us | 1.654 us |  0.42 |    0.03 | 0.6428 | 0.0076 |     - |   2.96 KB |
 | DryIoc_MsDIAdapter | 2.521 us | 0.0488 us | 0.0542 us | 2.498 us |  0.63 |    0.04 | 0.6485 | 0.0076 |     - |   2.98 KB |
 
-<<<<<<< HEAD
-
-### DryIoc v5
-
-.NET Core SDK=3.1.202
-  [Host]     : .NET Core 3.1.4 (CoreCLR 4.700.20.20201, CoreFX 4.700.20.22101), X64 RyuJIT
-  DefaultJob : .NET Core 3.1.4 (CoreCLR 4.700.20.20201, CoreFX 4.700.20.22101), X64 RyuJIT
-
-|             Method |     Mean |     Error |    StdDev | Ratio |  Gen 0 |  Gen 1 | Gen 2 | Allocated |
-|------------------- |---------:|----------:|----------:|------:|-------:|-------:|------:|----------:|
-|               MsDI | 3.432 us | 0.0298 us | 0.0249 us |  1.00 | 0.9460 | 0.0153 |     - |   4.35 KB |
-|             DryIoc | 1.611 us | 0.0077 us | 0.0068 us |  0.47 | 0.6428 | 0.0076 |     - |   2.96 KB |
-| DryIoc_MsDIAdapter | 2.168 us | 0.0130 us | 0.0109 us |  0.63 | 0.6485 | 0.0076 |     - |   2.98 KB |
-|              Grace | 1.665 us | 0.0081 us | 0.0076 us |  0.49 | 0.6886 |      - |     - |   3.17 KB |
-|  Grace_MsDIAdapter | 2.258 us | 0.0108 us | 0.0096 us |  0.66 | 0.7401 | 0.0076 |     - |   3.41 KB |
-*/
-=======
 ### DryIoc v4.4.1
->>>>>>> 93c3b25f
 
 BenchmarkDotNet=v0.12.0, OS=Windows 10.0.19041
 Intel Core i7-8565U CPU 1.80GHz (Whiskey Lake), 1 CPU, 8 logical and 4 physical cores
@@ -1438,6 +1418,20 @@
 |   Lamar_MsDI |  9.270 us | 0.0788 us | 0.0737 us |  2.05 |    0.03 |  0.9308 | 0.4578 |     - |    5.7 KB |
 |      Autofac | 60.151 us | 0.5309 us | 0.4707 us | 13.28 |    0.15 | 11.4746 |      - |     - |  47.28 KB |
 | Autofac_MsDI | 74.027 us | 0.5597 us | 0.4370 us | 16.36 |    0.21 | 16.1133 |      - |     - |  66.09 KB |
+		
+### DryIoc v5
+
+.NET Core SDK=3.1.202
+  [Host]     : .NET Core 3.1.4 (CoreCLR 4.700.20.20201, CoreFX 4.700.20.22101), X64 RyuJIT
+  DefaultJob : .NET Core 3.1.4 (CoreCLR 4.700.20.20201, CoreFX 4.700.20.22101), X64 RyuJIT
+
+|             Method |     Mean |     Error |    StdDev | Ratio |  Gen 0 |  Gen 1 | Gen 2 | Allocated |
+|------------------- |---------:|----------:|----------:|------:|-------:|-------:|------:|----------:|
+|               MsDI | 3.432 us | 0.0298 us | 0.0249 us |  1.00 | 0.9460 | 0.0153 |     - |   4.35 KB |
+|             DryIoc | 1.611 us | 0.0077 us | 0.0068 us |  0.47 | 0.6428 | 0.0076 |     - |   2.96 KB |
+| DryIoc_MsDIAdapter | 2.168 us | 0.0130 us | 0.0109 us |  0.63 | 0.6485 | 0.0076 |     - |   2.98 KB |
+|              Grace | 1.665 us | 0.0081 us | 0.0076 us |  0.49 | 0.6886 |      - |     - |   3.17 KB |
+|  Grace_MsDIAdapter | 2.258 us | 0.0108 us | 0.0096 us |  0.66 | 0.7401 | 0.0076 |     - |   3.41 KB |
 
 */
             private IServiceProvider _msDi;
