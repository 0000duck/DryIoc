<Project Sdk="Microsoft.NET.Sdk">
    <PropertyGroup>
        <OutputType>Exe</OutputType>
        <TargetFramework>netcoreapp3.1</TargetFramework>
        
        <Description>Benchmarks, sandbox for experiments.</Description>
        
        <NoWarn>1701;1702;AD0001;NU1608</NoWarn>
    </PropertyGroup>
    <ItemGroup>
      <Compile Remove="ImHashMapBenchmarks.cs" />
    </ItemGroup>
    <ItemGroup>
      <Compile Include="..\..\test\DryIoc.IssuesTests\GHIssue44_Real_world_benchmarks.Setup.cs" Link="GHIssue44_Real_world_benchmarks.Setup.cs" />
    </ItemGroup>

    <ItemGroup>
        <PackageReference Include="Autofac" Version="5.1.2" />
        <PackageReference Include="Autofac.Extensions.DependencyInjection" Version="6.0.0" />
        <PackageReference Include="BenchmarkDotNet" Version="0.12.0" />
        <PackageReference Include="Grace" Version="7.1.0" />
        <PackageReference Include="Grace.DependencyInjection.Extensions" Version="7.0.1" />
        <PackageReference Include="LightInject" Version="6.3.2" />
        <PackageReference Include="Microsoft.Experimental.Collections" Version="1.0.6-e190117-3" />
<<<<<<< HEAD
        <PackageReference Include="Microsoft.Extensions.DependencyInjection" Version="3.1.2" />
        <PackageReference Include="SimpleInjector" Version="4.9.1" />

        <PackageReference Include="Microsoft.CodeAnalysis.Common" Version="3.4.0" /><!--Required for Lamar-->
=======
        <PackageReference Include="Microsoft.Extensions.DependencyInjection" Version="3.1.3" />
        <PackageReference Include="SimpleInjector" Version="4.9.1" />
        <PackageReference Include="Lamar" Version="4.2.1" />
>>>>>>> da51f994
    </ItemGroup>

    <ItemGroup>
        <ProjectReference Include="..\..\src\DryIoc.Microsoft.DependencyInjection\DryIoc.Microsoft.DependencyInjection.csproj" />
        <ProjectReference Include="..\..\src\DryIoc\DryIoc.csproj" />
    </ItemGroup>

</Project><|MERGE_RESOLUTION|>--- conflicted
+++ resolved
@@ -22,16 +22,9 @@
         <PackageReference Include="Grace.DependencyInjection.Extensions" Version="7.0.1" />
         <PackageReference Include="LightInject" Version="6.3.2" />
         <PackageReference Include="Microsoft.Experimental.Collections" Version="1.0.6-e190117-3" />
-<<<<<<< HEAD
-        <PackageReference Include="Microsoft.Extensions.DependencyInjection" Version="3.1.2" />
-        <PackageReference Include="SimpleInjector" Version="4.9.1" />
-
-        <PackageReference Include="Microsoft.CodeAnalysis.Common" Version="3.4.0" /><!--Required for Lamar-->
-=======
         <PackageReference Include="Microsoft.Extensions.DependencyInjection" Version="3.1.3" />
         <PackageReference Include="SimpleInjector" Version="4.9.1" />
         <PackageReference Include="Lamar" Version="4.2.1" />
->>>>>>> da51f994
     </ItemGroup>
 
     <ItemGroup>
