--- conflicted
+++ resolved
@@ -1,15 +1,7 @@
 <Project Sdk="Microsoft.NET.Sdk">
     <PropertyGroup>
         <OutputType>Exe</OutputType>
-<<<<<<< HEAD
         <TargetFramework>netcoreapp3.1</TargetFramework>
-=======
-
-        <TargetFramework>netcoreapp2.2</TargetFramework>
-        <TargetFramework Condition="'$(NoSupportForNetCore22)' == 'true'">netcoreapp2.1</TargetFramework>
-        <!-- <TargetFramework>netcoreapp3.1</TargetFramework> -->
-
->>>>>>> 93c3b25f
         <Description>Benchmarks, sandbox for experiments.</Description>
         <NoWarn>1701;1702;AD0001;NU1608</NoWarn>
         <TieredCompilation>false</TieredCompilation>
