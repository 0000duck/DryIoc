--- conflicted
+++ resolved
@@ -1,137 +1,119 @@
-﻿<?xml version="1.0" encoding="utf-8"?>
-<Project ToolsVersion="12.0" DefaultTargets="Build" xmlns="http://schemas.microsoft.com/developer/msbuild/2003">
-  <Import Project="$(MSBuildExtensionsPath)\$(MSBuildToolsVersion)\Microsoft.Common.props" Condition="Exists('$(MSBuildExtensionsPath)\$(MSBuildToolsVersion)\Microsoft.Common.props')" />
-  <PropertyGroup>
-    <Configuration Condition=" '$(Configuration)' == '' ">Debug</Configuration>
-    <Platform Condition=" '$(Platform)' == '' ">AnyCPU</Platform>
-    <ProjectGuid>{7F524A24-95CA-49FB-92B9-9471964FC405}</ProjectGuid>
-    <OutputType>Exe</OutputType>
-    <AppDesignerFolder>Properties</AppDesignerFolder>
-    <RootNamespace>Playground</RootNamespace>
-    <AssemblyName>Playground</AssemblyName>
-    <TargetFrameworkVersion>v4.5</TargetFrameworkVersion>
-    <FileAlignment>512</FileAlignment>
-  </PropertyGroup>
-  <PropertyGroup Condition=" '$(Configuration)|$(Platform)' == 'Debug|AnyCPU' ">
-    <PlatformTarget>AnyCPU</PlatformTarget>
-    <DebugSymbols>true</DebugSymbols>
-    <DebugType>full</DebugType>
-    <Optimize>false</Optimize>
-    <OutputPath>..\bin\Debug\</OutputPath>
-    <DefineConstants>DEBUG;TRACE</DefineConstants>
-    <ErrorReport>prompt</ErrorReport>
-    <WarningLevel>4</WarningLevel>
-  </PropertyGroup>
-  <PropertyGroup Condition=" '$(Configuration)|$(Platform)' == 'Release|AnyCPU' ">
-    <PlatformTarget>AnyCPU</PlatformTarget>
-    <DebugType>pdbonly</DebugType>
-    <Optimize>true</Optimize>
-    <OutputPath>..\bin\Release\</OutputPath>
-    <DefineConstants>TRACE</DefineConstants>
-    <ErrorReport>prompt</ErrorReport>
-    <WarningLevel>4</WarningLevel>
-  </PropertyGroup>
-  <ItemGroup>
-    <Reference Include="Autofac, Version=4.4.0.0, Culture=neutral, PublicKeyToken=17863af14b0044da, processorArchitecture=MSIL">
-      <HintPath>..\..\packages\Autofac.4.4.0\lib\net45\Autofac.dll</HintPath>
-      <Private>True</Private>
-    </Reference>
-<<<<<<< HEAD
-    <Reference Include="BenchmarkDotNet, Version=0.10.1.0, Culture=neutral, PublicKeyToken=aa0ca2f9092cefc4, processorArchitecture=MSIL">
-      <HintPath>..\..\packages\BenchmarkDotNet.0.10.2\lib\net45\BenchmarkDotNet.dll</HintPath>
-      <Private>True</Private>
-    </Reference>
-    <Reference Include="BenchmarkDotNet.Core, Version=0.10.1.0, Culture=neutral, PublicKeyToken=aa0ca2f9092cefc4, processorArchitecture=MSIL">
-      <HintPath>..\..\packages\BenchmarkDotNet.Core.0.10.2\lib\net45\BenchmarkDotNet.Core.dll</HintPath>
-      <Private>True</Private>
-    </Reference>
-    <Reference Include="BenchmarkDotNet.Toolchains.Roslyn, Version=0.10.1.0, Culture=neutral, PublicKeyToken=aa0ca2f9092cefc4, processorArchitecture=MSIL">
-      <HintPath>..\..\packages\BenchmarkDotNet.Toolchains.Roslyn.0.10.2\lib\net45\BenchmarkDotNet.Toolchains.Roslyn.dll</HintPath>
-=======
-    <Reference Include="BenchmarkDotNet, Version=0.10.3.0, Culture=neutral, PublicKeyToken=aa0ca2f9092cefc4, processorArchitecture=MSIL">
-      <HintPath>..\..\packages\BenchmarkDotNet.0.10.3\lib\net45\BenchmarkDotNet.dll</HintPath>
-      <Private>True</Private>
-    </Reference>
-    <Reference Include="BenchmarkDotNet.Core, Version=0.10.3.0, Culture=neutral, PublicKeyToken=aa0ca2f9092cefc4, processorArchitecture=MSIL">
-      <HintPath>..\..\packages\BenchmarkDotNet.Core.0.10.3\lib\net45\BenchmarkDotNet.Core.dll</HintPath>
-      <Private>True</Private>
-    </Reference>
-    <Reference Include="BenchmarkDotNet.Toolchains.Roslyn, Version=0.10.3.0, Culture=neutral, PublicKeyToken=aa0ca2f9092cefc4, processorArchitecture=MSIL">
-      <HintPath>..\..\packages\BenchmarkDotNet.Toolchains.Roslyn.0.10.3\lib\net45\BenchmarkDotNet.Toolchains.Roslyn.dll</HintPath>
->>>>>>> 4a658078
-      <Private>True</Private>
-    </Reference>
-    <Reference Include="Microsoft.CodeAnalysis, Version=1.3.1.0, Culture=neutral, PublicKeyToken=31bf3856ad364e35, processorArchitecture=MSIL">
-      <HintPath>..\..\packages\Microsoft.CodeAnalysis.Common.1.3.2\lib\net45\Microsoft.CodeAnalysis.dll</HintPath>
-      <Private>True</Private>
-    </Reference>
-    <Reference Include="Microsoft.CodeAnalysis.CSharp, Version=1.3.1.0, Culture=neutral, PublicKeyToken=31bf3856ad364e35, processorArchitecture=MSIL">
-      <HintPath>..\..\packages\Microsoft.CodeAnalysis.CSharp.1.3.2\lib\net45\Microsoft.CodeAnalysis.CSharp.dll</HintPath>
-      <Private>True</Private>
-    </Reference>
-    <Reference Include="nunit.framework, Version=2.6.4.14350, Culture=neutral, PublicKeyToken=96d09a1eb7f44a77, processorArchitecture=MSIL">
-      <HintPath>..\..\packages\NUnit.2.6.4\lib\nunit.framework.dll</HintPath>
-      <Private>True</Private>
-    </Reference>
-    <Reference Include="System" />
-    <Reference Include="System.Collections.Immutable, Version=1.1.37.0, Culture=neutral, PublicKeyToken=b03f5f7f11d50a3a, processorArchitecture=MSIL">
-      <HintPath>..\..\packages\System.Collections.Immutable.1.1.37\lib\dotnet\System.Collections.Immutable.dll</HintPath>
-      <Private>True</Private>
-    </Reference>
-    <Reference Include="System.Core" />
-    <Reference Include="System.Management" />
-    <Reference Include="System.Reflection.Metadata, Version=1.2.0.0, Culture=neutral, PublicKeyToken=b03f5f7f11d50a3a, processorArchitecture=MSIL">
-      <HintPath>..\..\packages\System.Reflection.Metadata.1.2.0\lib\portable-net45+win8\System.Reflection.Metadata.dll</HintPath>
-      <Private>True</Private>
-    </Reference>
-    <Reference Include="System.Threading.Tasks.Extensions, Version=4.1.0.0, Culture=neutral, PublicKeyToken=cc7b13ffcd2ddd51, processorArchitecture=MSIL">
-      <HintPath>..\..\packages\System.Threading.Tasks.Extensions.4.3.0\lib\portable-net45+win8+wp8+wpa81\System.Threading.Tasks.Extensions.dll</HintPath>
-      <Private>True</Private>
-    </Reference>
-    <Reference Include="System.Xml.Linq" />
-    <Reference Include="System.Data.DataSetExtensions" />
-    <Reference Include="Microsoft.CSharp" />
-    <Reference Include="System.Data" />
-    <Reference Include="System.Xml" />
-  </ItemGroup>
-  <ItemGroup>
-<<<<<<< HEAD
-    <Compile Include="FactoryMethodInvoke_vs_ActivateCreateInstanceBenchmark.cs" />
-    <Compile Include="HashArrayMappedTrieTests.cs" />
-    <Compile Include="OpenNamedScopeAndResolveNamedScopedWithTransientAndNamedScopedDeps.cs" />
-    <Compile Include="OpenScopeAndResolveScopedWithSingletonAndTransientDeps.cs" />
-=======
-    <Compile Include="FECvsManualEmit.cs" />
-    <Compile Include="HashArrayMappedTrieTests.cs" />
-    <Compile Include="OpenNamedScopeAndResolveNamedScopedWithTransientAndNamedScopedDeps.cs" />
->>>>>>> 4a658078
-    <Compile Include="ResolveInstancePerDependencyWith2ParametersOncePerContainer.cs" />
-    <Compile Include="ResolveSingleInstanceWith10NestedSingleInstanceParametersOncePerContainer.cs" />
-    <Compile Include="TreeBenchmarks.cs" />
-    <Compile Include="IntHashArrayMappedTrieTests.cs" />
-    <Compile Include="Program.cs" />
-    <Compile Include="Properties\AssemblyInfo.cs" />
-  </ItemGroup>
-  <ItemGroup>
-    <None Include="packages.config" />
-  </ItemGroup>
-  <ItemGroup>
-    <ProjectReference Include="..\DryIoc\DryIoc.csproj">
-      <Project>{b6c2fc35-7586-417b-ad35-32aed63adfa9}</Project>
-      <Name>DryIoc</Name>
-      <Private>False</Private>
-    </ProjectReference>
-  </ItemGroup>
-  <ItemGroup>
-    <Analyzer Include="..\..\packages\Microsoft.CodeAnalysis.Analyzers.1.1.0\analyzers\dotnet\cs\Microsoft.CodeAnalysis.Analyzers.dll" />
-    <Analyzer Include="..\..\packages\Microsoft.CodeAnalysis.Analyzers.1.1.0\analyzers\dotnet\cs\Microsoft.CodeAnalysis.CSharp.Analyzers.dll" />
-  </ItemGroup>
-  <Import Project="$(MSBuildToolsPath)\Microsoft.CSharp.targets" />
-  <!-- To modify your build process, add your task inside one of the targets below and uncomment it. 
-       Other similar extension points exist, see Microsoft.Common.targets.
-  <Target Name="BeforeBuild">
-  </Target>
-  <Target Name="AfterBuild">
-  </Target>
-  -->
+﻿<?xml version="1.0" encoding="utf-8"?>
+<Project ToolsVersion="12.0" DefaultTargets="Build" xmlns="http://schemas.microsoft.com/developer/msbuild/2003">
+  <Import Project="$(MSBuildExtensionsPath)\$(MSBuildToolsVersion)\Microsoft.Common.props" Condition="Exists('$(MSBuildExtensionsPath)\$(MSBuildToolsVersion)\Microsoft.Common.props')" />
+  <PropertyGroup>
+    <Configuration Condition=" '$(Configuration)' == '' ">Debug</Configuration>
+    <Platform Condition=" '$(Platform)' == '' ">AnyCPU</Platform>
+    <ProjectGuid>{7F524A24-95CA-49FB-92B9-9471964FC405}</ProjectGuid>
+    <OutputType>Exe</OutputType>
+    <AppDesignerFolder>Properties</AppDesignerFolder>
+    <RootNamespace>Playground</RootNamespace>
+    <AssemblyName>Playground</AssemblyName>
+    <TargetFrameworkVersion>v4.5</TargetFrameworkVersion>
+    <FileAlignment>512</FileAlignment>
+  </PropertyGroup>
+  <PropertyGroup Condition=" '$(Configuration)|$(Platform)' == 'Debug|AnyCPU' ">
+    <PlatformTarget>AnyCPU</PlatformTarget>
+    <DebugSymbols>true</DebugSymbols>
+    <DebugType>full</DebugType>
+    <Optimize>false</Optimize>
+    <OutputPath>..\bin\Debug\</OutputPath>
+    <DefineConstants>DEBUG;TRACE</DefineConstants>
+    <ErrorReport>prompt</ErrorReport>
+    <WarningLevel>4</WarningLevel>
+  </PropertyGroup>
+  <PropertyGroup Condition=" '$(Configuration)|$(Platform)' == 'Release|AnyCPU' ">
+    <PlatformTarget>AnyCPU</PlatformTarget>
+    <DebugType>pdbonly</DebugType>
+    <Optimize>true</Optimize>
+    <OutputPath>..\bin\Release\</OutputPath>
+    <DefineConstants>TRACE</DefineConstants>
+    <ErrorReport>prompt</ErrorReport>
+    <WarningLevel>4</WarningLevel>
+  </PropertyGroup>
+  <ItemGroup>
+    <Reference Include="Autofac, Version=4.4.0.0, Culture=neutral, PublicKeyToken=17863af14b0044da, processorArchitecture=MSIL">
+      <HintPath>..\..\packages\Autofac.4.4.0\lib\net45\Autofac.dll</HintPath>
+      <Private>True</Private>
+    </Reference>
+    <Reference Include="BenchmarkDotNet, Version=0.10.3.0, Culture=neutral, PublicKeyToken=aa0ca2f9092cefc4, processorArchitecture=MSIL">
+      <HintPath>..\..\packages\BenchmarkDotNet.0.10.3\lib\net45\BenchmarkDotNet.dll</HintPath>
+      <Private>True</Private>
+    </Reference>
+    <Reference Include="BenchmarkDotNet.Core, Version=0.10.3.0, Culture=neutral, PublicKeyToken=aa0ca2f9092cefc4, processorArchitecture=MSIL">
+      <HintPath>..\..\packages\BenchmarkDotNet.Core.0.10.3\lib\net45\BenchmarkDotNet.Core.dll</HintPath>
+      <Private>True</Private>
+    </Reference>
+    <Reference Include="BenchmarkDotNet.Toolchains.Roslyn, Version=0.10.3.0, Culture=neutral, PublicKeyToken=aa0ca2f9092cefc4, processorArchitecture=MSIL">
+      <HintPath>..\..\packages\BenchmarkDotNet.Toolchains.Roslyn.0.10.3\lib\net45\BenchmarkDotNet.Toolchains.Roslyn.dll</HintPath>
+      <Private>True</Private>
+    </Reference>
+    <Reference Include="Microsoft.CodeAnalysis, Version=1.3.1.0, Culture=neutral, PublicKeyToken=31bf3856ad364e35, processorArchitecture=MSIL">
+      <HintPath>..\..\packages\Microsoft.CodeAnalysis.Common.1.3.2\lib\net45\Microsoft.CodeAnalysis.dll</HintPath>
+      <Private>True</Private>
+    </Reference>
+    <Reference Include="Microsoft.CodeAnalysis.CSharp, Version=1.3.1.0, Culture=neutral, PublicKeyToken=31bf3856ad364e35, processorArchitecture=MSIL">
+      <HintPath>..\..\packages\Microsoft.CodeAnalysis.CSharp.1.3.2\lib\net45\Microsoft.CodeAnalysis.CSharp.dll</HintPath>
+      <Private>True</Private>
+    </Reference>
+    <Reference Include="nunit.framework, Version=2.6.4.14350, Culture=neutral, PublicKeyToken=96d09a1eb7f44a77, processorArchitecture=MSIL">
+      <HintPath>..\..\packages\NUnit.2.6.4\lib\nunit.framework.dll</HintPath>
+      <Private>True</Private>
+    </Reference>
+    <Reference Include="System" />
+    <Reference Include="System.Collections.Immutable, Version=1.1.37.0, Culture=neutral, PublicKeyToken=b03f5f7f11d50a3a, processorArchitecture=MSIL">
+      <HintPath>..\..\packages\System.Collections.Immutable.1.1.37\lib\dotnet\System.Collections.Immutable.dll</HintPath>
+      <Private>True</Private>
+    </Reference>
+    <Reference Include="System.Core" />
+    <Reference Include="System.Management" />
+    <Reference Include="System.Reflection.Metadata, Version=1.2.0.0, Culture=neutral, PublicKeyToken=b03f5f7f11d50a3a, processorArchitecture=MSIL">
+      <HintPath>..\..\packages\System.Reflection.Metadata.1.2.0\lib\portable-net45+win8\System.Reflection.Metadata.dll</HintPath>
+      <Private>True</Private>
+    </Reference>
+    <Reference Include="System.Threading.Tasks.Extensions, Version=4.1.0.0, Culture=neutral, PublicKeyToken=cc7b13ffcd2ddd51, processorArchitecture=MSIL">
+      <HintPath>..\..\packages\System.Threading.Tasks.Extensions.4.3.0\lib\portable-net45+win8+wp8+wpa81\System.Threading.Tasks.Extensions.dll</HintPath>
+      <Private>True</Private>
+    </Reference>
+    <Reference Include="System.Xml.Linq" />
+    <Reference Include="System.Data.DataSetExtensions" />
+    <Reference Include="Microsoft.CSharp" />
+    <Reference Include="System.Data" />
+    <Reference Include="System.Xml" />
+  </ItemGroup>
+  <ItemGroup>
+    <Compile Include="FactoryMethodInvoke_vs_ActivateCreateInstanceBenchmark.cs" />
+    <Compile Include="FECvsManualEmit.cs" />
+    <Compile Include="HashArrayMappedTrieTests.cs" />
+    <Compile Include="OpenNamedScopeAndResolveNamedScopedWithTransientAndNamedScopedDeps.cs" />
+    <Compile Include="OpenScopeAndResolveScopedWithSingletonAndTransientDeps.cs" />
+    <Compile Include="ResolveInstancePerDependencyWith2ParametersOncePerContainer.cs" />
+    <Compile Include="ResolveSingleInstanceWith10NestedSingleInstanceParametersOncePerContainer.cs" />
+    <Compile Include="TreeBenchmarks.cs" />
+    <Compile Include="IntHashArrayMappedTrieTests.cs" />
+    <Compile Include="Program.cs" />
+    <Compile Include="Properties\AssemblyInfo.cs" />
+  </ItemGroup>
+  <ItemGroup>
+    <None Include="packages.config" />
+  </ItemGroup>
+  <ItemGroup>
+    <ProjectReference Include="..\DryIoc\DryIoc.csproj">
+      <Project>{b6c2fc35-7586-417b-ad35-32aed63adfa9}</Project>
+      <Name>DryIoc</Name>
+      <Private>False</Private>
+    </ProjectReference>
+  </ItemGroup>
+  <ItemGroup>
+    <Analyzer Include="..\..\packages\Microsoft.CodeAnalysis.Analyzers.1.1.0\analyzers\dotnet\cs\Microsoft.CodeAnalysis.Analyzers.dll" />
+    <Analyzer Include="..\..\packages\Microsoft.CodeAnalysis.Analyzers.1.1.0\analyzers\dotnet\cs\Microsoft.CodeAnalysis.CSharp.Analyzers.dll" />
+  </ItemGroup>
+  <Import Project="$(MSBuildToolsPath)\Microsoft.CSharp.targets" />
+  <!-- To modify your build process, add your task inside one of the targets below and uncomment it. 
+       Other similar extension points exist, see Microsoft.Common.targets.
+  <Target Name="BeforeBuild">
+  </Target>
+  <Target Name="AfterBuild">
+  </Target>
+  -->
 </Project>