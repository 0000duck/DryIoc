--- conflicted
+++ resolved
@@ -1,80 +1,77 @@
-﻿<?xml version="1.0" encoding="utf-8"?>
-<package xmlns="http://schemas.microsoft.com/packaging/2010/07/nuspec.xsd">
-    <metadata>
-        <id>DryIoc.dll</id>
-        <version>0.0.0</version><!-- overridden by "NuGet pack -Version" flag -->
-        <authors>Maksim Volkau</authors>
-        <copyright>Copyright © 2016 Maksim Volkau</copyright>
-        <projectUrl>https://bitbucket.org/dadhi/dryioc</projectUrl>
-        <licenseUrl>http://opensource.org/licenses/MIT</licenseUrl>
-        <requireLicenseAcceptance>false</requireLicenseAcceptance>
-        <description>DryIoc is fast, small, full-featured IoC Container for .NET</description>
-        <tags>IoC Container Inversion-of-Control DI Dependency-Injection DRY Service-Provider Factory</tags>
-        <releaseNotes>
-          v2.7.0
-          - fixed: #298: AspNetCore.DependencyInjection exceptions when verifying resolutions
-<<<<<<< HEAD
-          - fixed: #313: Support non public constructors with ConstructorWithResolvableArguments
-          v2.6.4
-          - fixed: #301: Issue with Lazy in Func with arguments
-          v2.6.3
-          - fixed: #299 Race condition between multiple containers
-=======
-          - fixed: #195: Composable Metadata as a IDictionary&lt;string, object&gt;
->>>>>>> 171700be
-          v2.6.2
-          - fixed: #290 Disposable Transient without reused parent should be tracked in nearest open scope
-        </releaseNotes>
-        <dependencies>
-          <group targetFramework="netstandard1.0">
-            <dependency id="System.Collections" version="4.0.11" />
-            <dependency id="System.Diagnostics.Debug" version="4.0.11" />
-            <dependency id="System.Diagnostics.Tools" version="4.0.1" />
-            <dependency id="System.Linq" version="4.1.0" />
-            <dependency id="System.Linq.Expressions" version="4.1.0" />
-            <dependency id="System.Reflection" version="4.1.0" />
-            <dependency id="System.Reflection.Extensions" version="4.0.1" />
-            <dependency id="System.Runtime" version="4.1.0" />
-            <dependency id="System.Runtime.Extensions" version="4.1.0" />
-            <dependency id="System.Threading" version="4.0.11" />
-          </group>
-        </dependencies>
-    </metadata>
-    <files>
-        <file src="..\LICENSE.txt" />
-
-        <!-- netstandard1.0 (based on PCL 259) -->
-        <file src="..\PCL-Net45\bin\Release\DryIoc.dll" target="lib\netstandard1.0" />
-        <file src="..\PCL-Net45\bin\Release\DryIoc.pdb" target="lib\netstandard1.0" />
-        <file src="..\PCL-Net45\bin\Release\DryIoc.xml" target="lib\netstandard1.0" />
-
-        <!-- net35 -->
-        <file src="..\bin\Release\DryIoc.dll" target="lib\net35" />
-        <file src="..\bin\Release\DryIoc.pdb" target="lib\net35" />
-        <file src="..\bin\Release\DryIoc.xml" target="lib\net35" />
-
-        <!-- net40 -->
-        <file src="..\Net40\bin\Release\DryIoc.dll" target="lib\net40" />
-        <file src="..\Net40\bin\Release\DryIoc.pdb" target="lib\net40" />
-        <file src="..\Net40\bin\Release\DryIoc.xml" target="lib\net40" />
-
-        <!-- net45 -->
-        <file src="..\Net45\bin\Release\DryIoc.dll" target="lib\net45" />
-        <file src="..\Net45\bin\Release\DryIoc.pdb" target="lib\net45" />
-        <file src="..\Net45\bin\Release\DryIoc.xml" target="lib\net45" />
-
-        <!-- PCL Profile328	.NET Portable Subset (.NET Framework 4, Silverlight 5, Windows 8, Windows Phone 8.1, Windows Phone Silverlight 8) -->
-        <file src="..\PCL\bin\Release\DryIoc.dll" target="lib\portable-net4+sl5+netcore45+wpa81+wp8+MonoAndroid1+MonoTouch1" />
-        <file src="..\PCL\bin\Release\DryIoc.pdb" target="lib\portable-net4+sl5+netcore45+wpa81+wp8+MonoAndroid1+MonoTouch1" />
-        <file src="..\PCL\bin\Release\DryIoc.xml" target="lib\portable-net4+sl5+netcore45+wpa81+wp8+MonoAndroid1+MonoTouch1" />
-
-        <!-- PCL Profile259	.NET Portable Subset (.NET Framework 4.5, Windows 8, Windows Phone 8.1, Windows Phone Silverlight 8) -->
-        <file src="..\PCL-Net45\bin\Release\DryIoc.dll" target="lib\portable-net45+netcore45+wpa81+wp8+MonoAndroid1+MonoTouch1" />
-        <file src="..\PCL-Net45\bin\Release\DryIoc.pdb" target="lib\portable-net45+netcore45+wpa81+wp8+MonoAndroid1+MonoTouch1" />
-        <file src="..\PCL-Net45\bin\Release\DryIoc.xml" target="lib\portable-net45+netcore45+wpa81+wp8+MonoAndroid1+MonoTouch1" />
-
-        <!-- tools -->
-        <file src="..\NuGet\DryIoc.snk" target="tools" />
-        <file src="..\NuGet\SignPackageAssemblies.ps1" target="tools" />
-    </files>
+﻿<?xml version="1.0" encoding="utf-8"?>
+<package xmlns="http://schemas.microsoft.com/packaging/2010/07/nuspec.xsd">
+    <metadata>
+        <id>DryIoc.dll</id>
+        <version>0.0.0</version><!-- overridden by "NuGet pack -Version" flag -->
+        <authors>Maksim Volkau</authors>
+        <copyright>Copyright © 2016 Maksim Volkau</copyright>
+        <projectUrl>https://bitbucket.org/dadhi/dryioc</projectUrl>
+        <licenseUrl>http://opensource.org/licenses/MIT</licenseUrl>
+        <requireLicenseAcceptance>false</requireLicenseAcceptance>
+        <description>DryIoc is fast, small, full-featured IoC Container for .NET</description>
+        <tags>IoC Container Inversion-of-Control DI Dependency-Injection DRY Service-Provider Factory</tags>
+        <releaseNotes>
+          v2.7.0
+          - fixed: #298: AspNetCore.DependencyInjection exceptions when verifying resolutions
+          - fixed: #313: Support non public constructors with ConstructorWithResolvableArguments
+          - fixed: #195: Composable Metadata as a IDictionary&lt;string, object&gt;
+          v2.6.4
+          - fixed: #301: Issue with Lazy in Func with arguments
+          v2.6.3
+          - fixed: #299 Race condition between multiple containers
+          v2.6.2
+          - fixed: #290 Disposable Transient without reused parent should be tracked in nearest open scope
+        </releaseNotes>
+        <dependencies>
+          <group targetFramework="netstandard1.0">
+            <dependency id="System.Collections" version="4.0.11" />
+            <dependency id="System.Diagnostics.Debug" version="4.0.11" />
+            <dependency id="System.Diagnostics.Tools" version="4.0.1" />
+            <dependency id="System.Linq" version="4.1.0" />
+            <dependency id="System.Linq.Expressions" version="4.1.0" />
+            <dependency id="System.Reflection" version="4.1.0" />
+            <dependency id="System.Reflection.Extensions" version="4.0.1" />
+            <dependency id="System.Runtime" version="4.1.0" />
+            <dependency id="System.Runtime.Extensions" version="4.1.0" />
+            <dependency id="System.Threading" version="4.0.11" />
+          </group>
+        </dependencies>
+    </metadata>
+    <files>
+        <file src="..\LICENSE.txt" />
+
+        <!-- netstandard1.0 (based on PCL 259) -->
+        <file src="..\PCL-Net45\bin\Release\DryIoc.dll" target="lib\netstandard1.0" />
+        <file src="..\PCL-Net45\bin\Release\DryIoc.pdb" target="lib\netstandard1.0" />
+        <file src="..\PCL-Net45\bin\Release\DryIoc.xml" target="lib\netstandard1.0" />
+
+        <!-- net35 -->
+        <file src="..\bin\Release\DryIoc.dll" target="lib\net35" />
+        <file src="..\bin\Release\DryIoc.pdb" target="lib\net35" />
+        <file src="..\bin\Release\DryIoc.xml" target="lib\net35" />
+
+        <!-- net40 -->
+        <file src="..\Net40\bin\Release\DryIoc.dll" target="lib\net40" />
+        <file src="..\Net40\bin\Release\DryIoc.pdb" target="lib\net40" />
+        <file src="..\Net40\bin\Release\DryIoc.xml" target="lib\net40" />
+
+        <!-- net45 -->
+        <file src="..\Net45\bin\Release\DryIoc.dll" target="lib\net45" />
+        <file src="..\Net45\bin\Release\DryIoc.pdb" target="lib\net45" />
+        <file src="..\Net45\bin\Release\DryIoc.xml" target="lib\net45" />
+
+        <!-- PCL Profile328	.NET Portable Subset (.NET Framework 4, Silverlight 5, Windows 8, Windows Phone 8.1, Windows Phone Silverlight 8) -->
+        <file src="..\PCL\bin\Release\DryIoc.dll" target="lib\portable-net4+sl5+netcore45+wpa81+wp8+MonoAndroid1+MonoTouch1" />
+        <file src="..\PCL\bin\Release\DryIoc.pdb" target="lib\portable-net4+sl5+netcore45+wpa81+wp8+MonoAndroid1+MonoTouch1" />
+        <file src="..\PCL\bin\Release\DryIoc.xml" target="lib\portable-net4+sl5+netcore45+wpa81+wp8+MonoAndroid1+MonoTouch1" />
+
+        <!-- PCL Profile259	.NET Portable Subset (.NET Framework 4.5, Windows 8, Windows Phone 8.1, Windows Phone Silverlight 8) -->
+        <file src="..\PCL-Net45\bin\Release\DryIoc.dll" target="lib\portable-net45+netcore45+wpa81+wp8+MonoAndroid1+MonoTouch1" />
+        <file src="..\PCL-Net45\bin\Release\DryIoc.pdb" target="lib\portable-net45+netcore45+wpa81+wp8+MonoAndroid1+MonoTouch1" />
+        <file src="..\PCL-Net45\bin\Release\DryIoc.xml" target="lib\portable-net45+netcore45+wpa81+wp8+MonoAndroid1+MonoTouch1" />
+
+        <!-- tools -->
+        <file src="..\NuGet\DryIoc.snk" target="tools" />
+        <file src="..\NuGet\SignPackageAssemblies.ps1" target="tools" />
+    </files>
 </package>