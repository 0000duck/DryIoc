--- conflicted
+++ resolved
@@ -1,83 +1,80 @@
-﻿<?xml version="1.0" encoding="utf-8"?>
-<package xmlns="http://schemas.microsoft.com/packaging/2010/07/nuspec.xsd">
-    <metadata minClientVersion="3.3.0">
-        <id>DryIoc</id>
-        <version>0.0.0</version>
-        <!-- overridden by "nuget pack -Version" flag -->
-        <authors>Maksim Volkau</authors>
-        <copyright>Copyright © 2013-2016 Maksim Volkau</copyright>
-        <projectUrl>https://bitbucket.org/dadhi/dryioc</projectUrl>
-        <licenseUrl>http://opensource.org/licenses/MIT</licenseUrl>
-        <requireLicenseAcceptance>false</requireLicenseAcceptance>
-        <description>DryIoc is fast, small, full-featured IoC Container for .NET</description>
-        <tags>IoC Container Inversion-of-Control DI Dependency-Injection DRY Service-Provider Factory</tags>
-        <releaseNotes>
-<<<<<<< HEAD
-            v2.11.0-preview-02:
-            - changed: Updated netstandard package dependencies to v4.3
-            - fixed:
-            v2.11.0-preview-01:
-            - fixed: #451: DryIoc should know about static members
-            - added: #445: Perf: Enable fast expression compiling of nested lambda expression
-=======
-            v2.10.4:
-            - fixed: #456: Abstract service type is not supported with AutoConcreteTypeResolution and required service type
-            - fixed: #431: Make AutoConcreteTypeResolution rule to check if type is resolvable and fallback to next rule
-            - added: FactoryMethod.DefaultConstructor
-            v2.10.3:
-            - fixed: #438: Remove self WeakReference from Container to make it more simple
-            - changed: Using the latest FastExpressionCompiler with nested lambda compilation support
-            - removed: AggressiveInlining
->>>>>>> 1a26885e
-            v2.10.2:
-            - fixed: #454: Performance degradation for resolution of InWebRequest and generally named scope services
-            v2.10.1:
-            - fixed: #446 Select single open generic impl based on matching closed service type
-            v2.10:
-            - fixed: #440: Singleton optimazation causes exception for internal type in some cases
-            - fixed: #435: Reuse.Singleton prevents the correct container injection within explicit resolve
-            - fixed: #437: General perf degradation introduced in 2.9 due skipping fast FactoryCompiler
-            - added: #430: Add rule to change or to disable split level of large object graph
-            - changed: Moving HashTrees to ImTools namespace.
-            - changed: #254 [Performance] Remove state parameter from FactoryDelegate - use FastExpressionCompiler with closure support
-        </releaseNotes>
-        <contentFiles>
-            <files include="cs/any/*.*" buildAction="Compile" />
-        </contentFiles>
-    </metadata>
-    <files>
-        <file src="..\LICENSE.txt" />
-
-        <!--net35-->
-        <file src="..\DryIoc\Container.cs" target="content\net35\DryIoc" />
-        <file src="..\DryIoc\ImTools.cs" target="content\net35\DryIoc" />
-        <file src="..\DryIoc\FastExpressionCompiler.cs" target="content\net35\DryIoc" />
-        <file src="..\DryIoc\Ported-net40.cs" target="content\net35\DryIoc" />
-        <file src="..\DryIoc\Ported-net45.cs" target="content\net35\DryIoc" />
-
-        <!--net40-->
-        <file src="..\DryIoc\Container.cs" target="content\net40\DryIoc" />
-        <file src="..\DryIoc\ImTools.cs" target="content\net40\DryIoc" />
-        <file src="..\DryIoc\FastExpressionCompiler.cs" target="content\net40\DryIoc" />
-        <file src="..\DryIoc\Ported-net45.cs" target="content\net40\DryIoc" />
-
-        <!--net45-->
-        <file src="..\DryIoc\Container.cs" target="content\net45\DryIoc" />
-        <file src="..\DryIoc\ImTools.cs" target="content\net45\DryIoc" />
-        <file src="..\DryIoc\FastExpressionCompiler.cs" target="content\net45\DryIoc" />
-        <file src="..\Net45\DryIoc\AsyncExecutionFlowScopeContext.cs" target="content\net45\DryIoc" />
-
-        <!-- PCL Profile328: .NET Portable Subset (.NET Framework 4, Silverlight 5, Windows 8, Windows Phone 8.1, Windows Phone Silverlight 8) -->
-        <file src="..\DryIoc\Container.cs" target="content\portable-net4+sl5+netcore45+wpa81+wp8+MonoAndroid1+MonoTouch1\DryIoc" />
-        <file src="..\DryIoc\ImTools.cs" target="content\portable-net4+sl5+netcore45+wpa81+wp8+MonoAndroid1+MonoTouch1\DryIoc" />
-        <file src="..\DryIoc\Ported-net45.cs" target="content\portable-net4+sl5+netcore45+wpa81+wp8+MonoAndroid1+MonoTouch1\DryIoc" />
-
-        <!-- PCL Profile259: .NET Portable Subset (.NET Framework 4.5, Windows 8, Windows Phone 8.1, Windows Phone Silverlight 8) -->
-        <file src="..\DryIoc\Container.cs" target="content\portable-net45+netcore45+wpa81+wp8+MonoAndroid1+MonoTouch1\DryIoc" />
-        <file src="..\DryIoc\ImTools.cs" target="content\portable-net45+netcore45+wpa81+wp8+MonoAndroid1+MonoTouch1\DryIoc" />
-
-        <!--uap10.0: Universal Windows Platform-->
-        <file src="..\DryIoc\Container.cs" target="contentFiles\cs\any" />
-        <file src="..\DryIoc\ImTools.cs" target="contentFiles\cs\any" />
-    </files>
+﻿<?xml version="1.0" encoding="utf-8"?>
+<package xmlns="http://schemas.microsoft.com/packaging/2010/07/nuspec.xsd">
+    <metadata minClientVersion="3.3.0">
+        <id>DryIoc</id>
+        <version>0.0.0</version>
+        <!-- overridden by "nuget pack -Version" flag -->
+        <authors>Maksim Volkau</authors>
+        <copyright>Copyright © 2013-2016 Maksim Volkau</copyright>
+        <projectUrl>https://bitbucket.org/dadhi/dryioc</projectUrl>
+        <licenseUrl>http://opensource.org/licenses/MIT</licenseUrl>
+        <requireLicenseAcceptance>false</requireLicenseAcceptance>
+        <description>DryIoc is fast, small, full-featured IoC Container for .NET</description>
+        <tags>IoC Container Inversion-of-Control DI Dependency-Injection DRY Service-Provider Factory</tags>
+        <releaseNotes>
+            v2.11.0-preview-02:
+            - changed: Updated netstandard package dependencies to v4.3
+            - fixed:
+            v2.11.0-preview-01:
+            - fixed: #451: DryIoc should know about static members
+            - added: #445: Perf: Enable fast expression compiling of nested lambda expression
+            v2.10.4:
+            - fixed: #456: Abstract service type is not supported with AutoConcreteTypeResolution and required service type
+            - fixed: #431: Make AutoConcreteTypeResolution rule to check if type is resolvable and fallback to next rule
+            - added: FactoryMethod.DefaultConstructor
+            v2.10.3:
+            - fixed: #438: Remove self WeakReference from Container to make it more simple
+            - changed: Using the latest FastExpressionCompiler with nested lambda compilation support
+            - removed: AggressiveInlining
+            v2.10.2:
+            - fixed: #454: Performance degradation for resolution of InWebRequest and generally named scope services
+            v2.10.1:
+            - fixed: #446 Select single open generic impl based on matching closed service type
+            v2.10:
+            - fixed: #440: Singleton optimazation causes exception for internal type in some cases
+            - fixed: #435: Reuse.Singleton prevents the correct container injection within explicit resolve
+            - fixed: #437: General perf degradation introduced in 2.9 due skipping fast FactoryCompiler
+            - added: #430: Add rule to change or to disable split level of large object graph
+            - changed: Moving HashTrees to ImTools namespace.
+            - changed: #254 [Performance] Remove state parameter from FactoryDelegate - use FastExpressionCompiler with closure support
+        </releaseNotes>
+        <contentFiles>
+            <files include="cs/any/*.*" buildAction="Compile" />
+        </contentFiles>
+    </metadata>
+    <files>
+        <file src="..\LICENSE.txt" />
+
+        <!--net35-->
+        <file src="..\DryIoc\Container.cs" target="content\net35\DryIoc" />
+        <file src="..\DryIoc\ImTools.cs" target="content\net35\DryIoc" />
+        <file src="..\DryIoc\FastExpressionCompiler.cs" target="content\net35\DryIoc" />
+        <file src="..\DryIoc\Ported-net40.cs" target="content\net35\DryIoc" />
+        <file src="..\DryIoc\Ported-net45.cs" target="content\net35\DryIoc" />
+
+        <!--net40-->
+        <file src="..\DryIoc\Container.cs" target="content\net40\DryIoc" />
+        <file src="..\DryIoc\ImTools.cs" target="content\net40\DryIoc" />
+        <file src="..\DryIoc\FastExpressionCompiler.cs" target="content\net40\DryIoc" />
+        <file src="..\DryIoc\Ported-net45.cs" target="content\net40\DryIoc" />
+
+        <!--net45-->
+        <file src="..\DryIoc\Container.cs" target="content\net45\DryIoc" />
+        <file src="..\DryIoc\ImTools.cs" target="content\net45\DryIoc" />
+        <file src="..\DryIoc\FastExpressionCompiler.cs" target="content\net45\DryIoc" />
+        <file src="..\Net45\DryIoc\AsyncExecutionFlowScopeContext.cs" target="content\net45\DryIoc" />
+
+        <!-- PCL Profile328: .NET Portable Subset (.NET Framework 4, Silverlight 5, Windows 8, Windows Phone 8.1, Windows Phone Silverlight 8) -->
+        <file src="..\DryIoc\Container.cs" target="content\portable-net4+sl5+netcore45+wpa81+wp8+MonoAndroid1+MonoTouch1\DryIoc" />
+        <file src="..\DryIoc\ImTools.cs" target="content\portable-net4+sl5+netcore45+wpa81+wp8+MonoAndroid1+MonoTouch1\DryIoc" />
+        <file src="..\DryIoc\Ported-net45.cs" target="content\portable-net4+sl5+netcore45+wpa81+wp8+MonoAndroid1+MonoTouch1\DryIoc" />
+
+        <!-- PCL Profile259: .NET Portable Subset (.NET Framework 4.5, Windows 8, Windows Phone 8.1, Windows Phone Silverlight 8) -->
+        <file src="..\DryIoc\Container.cs" target="content\portable-net45+netcore45+wpa81+wp8+MonoAndroid1+MonoTouch1\DryIoc" />
+        <file src="..\DryIoc\ImTools.cs" target="content\portable-net45+netcore45+wpa81+wp8+MonoAndroid1+MonoTouch1\DryIoc" />
+
+        <!--uap10.0: Universal Windows Platform-->
+        <file src="..\DryIoc\Container.cs" target="contentFiles\cs\any" />
+        <file src="..\DryIoc\ImTools.cs" target="contentFiles\cs\any" />
+    </files>
 </package>