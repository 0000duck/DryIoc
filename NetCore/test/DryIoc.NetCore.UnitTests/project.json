--- conflicted
+++ resolved
@@ -1,37 +1,32 @@
-﻿{
-  "buildOptions": {
-    "compile": {
-      "include": [ "../../../DryIoc.UnitTests/*.cs" ],
-      "excludeFiles": [
-        "../../../DryIoc.UnitTests/ThrowTests.cs",
-        "../../../DryIoc.UnitTests/FastExpressionCompilerTests.cs"
-      ]
-    },
-
-    "nowarn": [ "CS0618" ]
-  },
-
-  "dependencies": {
-    "DryIoc": { "target": "project" },
-    "NUnit": "3.6.0",
-    "dotnet-test-nunit": "3.4.0-beta-3"
-  },
-
-  "testRunner": "nunit",
-
-  "frameworks": {
-    "netcoreapp1.1": {
-      "dependencies": {
-        "Microsoft.NETCore.App": {
-          "version": "1.1.0",
-          "type": "platform"
-        }
-      }
-<<<<<<< HEAD
-    },
-    "net461": {}
-=======
-    }
->>>>>>> 4a658078
-  }
-}
+﻿{
+  "buildOptions": {
+    "compile": {
+      "include": [ "../../../DryIoc.UnitTests/*.cs" ],
+      "excludeFiles": [
+        "../../../DryIoc.UnitTests/ThrowTests.cs",
+        "../../../DryIoc.UnitTests/FastExpressionCompilerTests.cs"
+      ]
+    },
+
+    "nowarn": [ "CS0618" ]
+  },
+
+  "dependencies": {
+    "DryIoc": { "target": "project" },
+    "NUnit": "3.6.0",
+    "dotnet-test-nunit": "3.4.0-beta-3"
+  },
+
+  "testRunner": "nunit",
+
+  "frameworks": {
+    "netcoreapp1.1": {
+      "dependencies": {
+        "Microsoft.NETCore.App": {
+          "version": "1.1.0",
+          "type": "platform"
+        }
+      }
+    }
+  }
+}