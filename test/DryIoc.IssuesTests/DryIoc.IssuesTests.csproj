--- conflicted
+++ resolved
@@ -1,13 +1,8 @@
 <Project Sdk="Microsoft.NET.Sdk">
 
     <PropertyGroup>
-<<<<<<< HEAD
         <TargetFrameworks Condition="'$(DevMode)' == 'true'">netcoreapp3.1</TargetFrameworks>
-        <TargetFrameworks Condition="'$(DevMode)' != 'true'">netcoreapp3.1;net45</TargetFrameworks>
-=======
-        <TargetFrameworks Condition="'$(DevMode)' == 'true'">netcoreapp2.1</TargetFrameworks>
-        <TargetFrameworks Condition="'$(DevMode)' != 'true'">netcoreapp2.1;net472</TargetFrameworks>
->>>>>>> 93c3b25f
+        <TargetFrameworks Condition="'$(DevMode)' != 'true'">netcoreapp3.1;net472</TargetFrameworks>
     </PropertyGroup>
 
     <ItemGroup>
