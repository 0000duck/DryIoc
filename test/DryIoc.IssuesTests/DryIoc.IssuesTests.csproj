<Project Sdk="Microsoft.NET.Sdk">

    <PropertyGroup>
<<<<<<< HEAD
        <TargetFrameworks Condition="'$(DevMode)' == 'true'">netcoreapp3.1</TargetFrameworks>
        <TargetFrameworks Condition="'$(DevMode)' != 'true'">netcoreapp3.1;net472</TargetFrameworks>
=======
        <TargetFrameworks>netcoreapp2.1;net472</TargetFrameworks>
>>>>>>> 02bac096
    </PropertyGroup>

    <ItemGroup>
        <PackageReference Include="Autofac" Version="6.0.0" />
        <PackageReference Include="Castle.Core" Version="4.4.0" />
        <PackageReference Include="JetBrains.dotMemoryUnit" Version="3.0.20171219.105559" />
        <PackageReference Include="MediatR" Version="5.1.0" />
        <PackageReference Include="NSubstitute" Version="3.1.0" />
        <PackageReference Include="Moq" Version="4.15.2" />
        <PackageReference Include="log4net" Version="2.0.12" />
    </ItemGroup>

    <ItemGroup>
        <ProjectReference Include="..\..\src\DryIoc.MefAttributedModel\DryIoc.MefAttributedModel.csproj" />
        <ProjectReference Include="..\..\test_sut\DryIoc.MefAttributedModel.UnitTests.CUT\DryIoc.MefAttributedModel.UnitTests.CUT.csproj" />
    </ItemGroup>

</Project><|MERGE_RESOLUTION|>--- conflicted
+++ resolved
@@ -1,12 +1,7 @@
 <Project Sdk="Microsoft.NET.Sdk">
 
     <PropertyGroup>
-<<<<<<< HEAD
-        <TargetFrameworks Condition="'$(DevMode)' == 'true'">netcoreapp3.1</TargetFrameworks>
-        <TargetFrameworks Condition="'$(DevMode)' != 'true'">netcoreapp3.1;net472</TargetFrameworks>
-=======
-        <TargetFrameworks>netcoreapp2.1;net472</TargetFrameworks>
->>>>>>> 02bac096
+        <TargetFrameworks>netcoreapp3.1;net472</TargetFrameworks>
     </PropertyGroup>
 
     <ItemGroup>
