--- conflicted
+++ resolved
@@ -10,21 +10,7 @@
         {
             RunAllTests();
     
-<<<<<<< HEAD
-            // new ContainerTests().Run();
-            // new SelectConstructorWithAllResolvableArgumentTests().Run();
-            // new Issue548_After_registering_a_factory_Func_is_returned_instead_of_the_result_of_Func().Run();
-            // new GHIssue399_Func_dependency_on_Singleton_resolved_under_scope_breaks_after_disposing_scope_when_WithFuncAndLazyWithoutRegistration().Run();
-            // new DryIoc.UnitTests.DecoratorTests().Run();
-            //new GHIssue380_ExportFactory_throws_Container_disposed_exception().Run();
-=======
             // new OpenGenericsTests().Run();
-            // new GHIssue391_Deadlock_during_Resolve().Run();
-            // new GHIssue399_Func_dependency_on_Singleton_resolved_under_scope_breaks_after_disposing_scope_when_WithFuncAndLazyWithoutRegistration().Run();
-            // new GHIssue380_ExportFactory_throws_Container_disposed_exception().Run();
-            // new GHIssue402_Inconsistent_transient_disposable_behavior_when_using_Made().Run();
-            // new GHIssue406_Allow_the_registration_of_the_partially_closed_implementation_type().Run();
->>>>>>> 84b9e3cb
         }
 
         public static void RunAllTests()
@@ -55,22 +41,16 @@
 
             var tests = new ITest[] 
             {
-<<<<<<< HEAD
                 new ContainerTests(),
-                new SelectConstructorWithAllResolvableArgumentTests(),
-=======
-                new OpenGenericsTests(),
->>>>>>> 84b9e3cb
+				new OpenGenericsTests(),
+				new SelectConstructorWithAllResolvableArgumentTests(),
                 new GHIssue378_InconsistentResolutionFailure(),
                 new GHIssue380_ExportFactory_throws_Container_disposed_exception(),
                 new GHIssue391_Deadlock_during_Resolve(),
                 new GHIssue399_Func_dependency_on_Singleton_resolved_under_scope_breaks_after_disposing_scope_when_WithFuncAndLazyWithoutRegistration(),
                 new GHIssue402_Inconsistent_transient_disposable_behavior_when_using_Made(),
-<<<<<<< HEAD
+                new GHIssue406_Allow_the_registration_of_the_partially_closed_implementation_type(),
                 new Issue548_After_registering_a_factory_Func_is_returned_instead_of_the_result_of_Func(),
-=======
-                new GHIssue406_Allow_the_registration_of_the_partially_closed_implementation_type(),
->>>>>>> 84b9e3cb
             };
 
             // Parallel.ForEach(tests, x => Run(x.Run)); // todo: @perf enable and test when more tests are added
