<Project Sdk="Microsoft.NET.Sdk">

    <PropertyGroup>
<<<<<<< HEAD
        <TargetFramework>netcoreapp3.1</TargetFramework>
=======
        <TargetFrameworks>netcoreapp2.1</TargetFrameworks>
>>>>>>> 93c3b25f
    </PropertyGroup>

    <ItemGroup>
        <ProjectReference Include="..\..\src\DryIoc.Microsoft.DependencyInjection\DryIoc.Microsoft.DependencyInjection.csproj" />
    </ItemGroup>

    <ItemGroup>
        <PackageReference Include="xunit.runner.visualstudio" Version="2.4.3">
            <PrivateAssets>all</PrivateAssets>
            <IncludeAssets>runtime; build; native; contentfiles; analyzers</IncludeAssets>
        </PackageReference>
        <PackageReference Include="xunit" Version="2.4.1" />
        <PackageReference Include="Microsoft.Extensions.DependencyInjection" Version="3.1.8" />
        <PackageReference Include="Microsoft.Extensions.Options" Version="3.1.8" />
        <PackageReference Include="Microsoft.Extensions.DependencyInjection.Specification.Tests" Version="3.1.8" />
    </ItemGroup>

</Project><|MERGE_RESOLUTION|>--- conflicted
+++ resolved
@@ -1,11 +1,7 @@
 <Project Sdk="Microsoft.NET.Sdk">
 
     <PropertyGroup>
-<<<<<<< HEAD
         <TargetFramework>netcoreapp3.1</TargetFramework>
-=======
-        <TargetFrameworks>netcoreapp2.1</TargetFrameworks>
->>>>>>> 93c3b25f
     </PropertyGroup>
 
     <ItemGroup>
