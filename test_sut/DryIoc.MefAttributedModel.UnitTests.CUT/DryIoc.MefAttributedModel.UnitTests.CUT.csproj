--- conflicted
+++ resolved
@@ -1,13 +1,7 @@
 <Project Sdk="Microsoft.NET.Sdk">
 
     <PropertyGroup>
-<<<<<<< HEAD
-        <TargetFrameworks Condition="'$(DevMode)' == 'true'">netcoreapp3.1</TargetFrameworks>
-        <TargetFrameworks Condition="'$(DevMode)' != 'true'">netcoreapp3.1;net45</TargetFrameworks>
-
-=======
-        <TargetFrameworks>netcoreapp2.1;net45</TargetFrameworks>
->>>>>>> 02bac096
+        <TargetFrameworks>netcoreapp3.1;net45</TargetFrameworks>
         <IsPackable>false</IsPackable>
     </PropertyGroup>
 
